--- conflicted
+++ resolved
@@ -48,19 +48,6 @@
             }
       - name: Set Next.js versions to test
         id: set-matrix
-<<<<<<< HEAD
-        # If this is the nightly build or a release PR then run the full matrix of versions
-        run: |
-          if [ "${{ github.event_name }}" == "workflow_dispatch" ]; then
-            echo "matrix=${{ github.event.inputs.versions }}" >> $GITHUB_OUTPUT
-          elif [ "${{ github.event_name }}" = "schedule" ] || [ "${{ steps.check-labels.outputs.result }}" = "all" ]; then
-            echo "matrix=[\"latest\", \"canary\", \"14.2.15\", \"13.5.1\"]" >> $GITHUB_OUTPUT
-          elif [ "${{ steps.check-labels.outputs.result }}" = "latest-and-canary" ]; then
-            echo "matrix=[\"latest\", \"canary\"]" >> $GITHUB_OUTPUT
-          else
-            echo "matrix=[\"canary\"]" >> $GITHUB_OUTPUT
-          fi
-=======
         uses: actions/github-script@v8
         with:
           script: |
@@ -87,7 +74,7 @@
             } else if (versionsToTest === 'latest-and-canary') {
               core.setOutput('matrix', '["latest", "canary"]');
             } else {
-              core.setOutput('matrix', '["latest"]');
+              core.setOutput('matrix', '["canary"]');
             }
 
             if ('${{ github.event_name }}' === 'workflow_dispatch' && "${{ github.event.inputs.runOnWindows }}" == "true") {
@@ -99,7 +86,6 @@
             } else {
               core.setOutput('os', '["ubuntu-latest"]');
             }
->>>>>>> ed1fca5b
 
   e2e:
     needs: setup
