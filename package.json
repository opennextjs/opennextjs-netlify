--- conflicted
+++ resolved
@@ -49,13 +49,8 @@
   "homepage": "https://github.com/netlify/next-runtime#readme",
   "devDependencies": {
     "@fastly/http-compute-js": "1.1.4",
-<<<<<<< HEAD
     "@netlify/blobs": "^8.0.1",
-    "@netlify/build": "^29.54.2",
-=======
-    "@netlify/blobs": "^7.4.0",
     "@netlify/build": "^29.54.3",
->>>>>>> 4845302d
     "@netlify/edge-bundler": "^12.2.3",
     "@netlify/edge-functions": "^2.10.0",
     "@netlify/eslint-config-node": "^7.0.1",
