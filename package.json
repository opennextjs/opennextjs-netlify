--- conflicted
+++ resolved
@@ -74,24 +74,16 @@
     "@babel/core": "^7.15.8",
     "@babel/preset-env": "^7.15.8",
     "@babel/preset-typescript": "^7.16.0",
-<<<<<<< HEAD
-    "@netlify/build": "^26.1.6",
-    "@netlify/eslint-config-node": "^4.1.5",
     "@reach/dialog": "^0.16.2",
     "@reach/visually-hidden": "^0.16.0",
-=======
     "@netlify/build": "^26.2.1",
     "@netlify/eslint-config-node": "^4.1.7",
->>>>>>> fcf6bc4d
     "@testing-library/cypress": "^8.0.1",
     "@types/fs-extra": "^9.0.13",
     "@types/jest": "^27.0.2",
     "@types/mocha": "^9.0.0",
-<<<<<<< HEAD
     "@types/react": "^17.0.38",
-=======
     "@types/node": "^17.0.10",
->>>>>>> fcf6bc4d
     "babel-jest": "^27.2.5",
     "cpy": "^8.1.2",
     "cypress": "^9.0.0",
