--- conflicted
+++ resolved
@@ -19,11 +19,7 @@
     "install-husky": "if-env CI=1 || husky install node_modules/@netlify/eslint-config-node/.husky",
     "test": "run-s build:demo test:jest",
     "test:jest": "jest",
-<<<<<<< HEAD
     "test:e2e": "vitest test/e2e/canary",
-=======
-    "test:e2e": "vitest test/e2e",
->>>>>>> 383fb95f
     "playwright:install": "playwright install --with-deps chromium",
     "test:jest:update": "jest --updateSnapshot",
     "test:update": "run-s build build:demo test:jest:update"
@@ -97,13 +93,8 @@
       "./jestSetup.js"
     ],
     "testMatch": [
-<<<<<<< HEAD
       "**/test/**/*.spec.js",
       "**/test/**/*.spec.ts",
-=======
-      "**/test/**/*.js",
-      "**/test/**/*.ts",
->>>>>>> 383fb95f
       "!**/test/e2e/**",
       "!**/test/fixtures/**",
       "!**/test/sample/**"
