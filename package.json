{
  "name": "@netlify/next-runtime-minimal",
  "version": "0.0.1",
  "description": "Run Next.js seamlessly on Netlify",
  "main": "./dist/index.js",
  "type": "module",
  "files": [
    "lib/**/*",
    "index.js",
    "manifest.yml"
  ],
  "engines": {
    "node": ">=16.0.0"
  },
  "scripts": {
    "build": "tsc",
    "build:debug": "tsc --sourceMap",
    "build:watch": "tsc --watch",
    "test": "jest"
  },
  "repository": {
    "type": "git",
    "url": "git+https://github.com/netlify/next-runtime-minimal.git"
  },
  "keywords": [
    "nextjs",
    "netlify",
    "next",
    "netlify-runtime"
  ],
  "license": "MIT",
  "bugs": {
    "url": "https://github.com/netlify/next-runtime-minimal/issues"
  },
  "homepage": "https://github.com/netlify/next-runtime-minimal#readme",
  "dependencies": {
    "@fastly/http-compute-js": "github:orinokai/http-compute-js",
    "@netlify/blobs": "^1.6.0",
    "@netlify/build": "^29.20.6",
    "@netlify/functions": "^2.0.1",
<<<<<<< HEAD
    "chalk": "^5.3.0",
    "fs-extra": "^11.1.1",
    "outdent": "^0.8.0",
    "esbuild": "^0.19.4"
=======
    "@vercel/nft": "^0.24.3",
    "fs-extra": "^11.1.1",
    "globby": "^13.2.2"
>>>>>>> 6c28ebc5
  },
  "devDependencies": {
    "@netlify/eslint-config-node": "^7.0.1",
    "@types/fs-extra": "^11.0.1",
    "@types/mock-fs": "^4.13.1",
    "mock-fs": "^5.2.0",
    "next": "^13.5.4",
    "typescript": "^5.1.6",
    "vitest": "^0.34.2"
  }
}<|MERGE_RESOLUTION|>--- conflicted
+++ resolved
@@ -38,16 +38,9 @@
     "@netlify/blobs": "^1.6.0",
     "@netlify/build": "^29.20.6",
     "@netlify/functions": "^2.0.1",
-<<<<<<< HEAD
-    "chalk": "^5.3.0",
-    "fs-extra": "^11.1.1",
-    "outdent": "^0.8.0",
-    "esbuild": "^0.19.4"
-=======
     "@vercel/nft": "^0.24.3",
     "fs-extra": "^11.1.1",
     "globby": "^13.2.2"
->>>>>>> 6c28ebc5
   },
   "devDependencies": {
     "@netlify/eslint-config-node": "^7.0.1",
