{
  "name": "@netlify/next-runtime-minimal",
  "version": "0.0.1",
  "description": "Run Next.js seamlessly on Netlify",
  "main": "./dist/index.js",
  "type": "module",
  "files": [
    "lib/**/*",
    "index.js",
    "manifest.yml"
  ],
  "engines": {
    "node": ">=16.0.0"
  },
  "scripts": {
    "build": "tsc",
    "build:debug": "tsc --sourceMap",
    "build:watch": "tsc --watch",
    "test": "jest"
  },
  "repository": {
    "type": "git",
    "url": "git+https://github.com/netlify/next-runtime-minimal.git"
  },
  "keywords": [
    "nextjs",
    "netlify",
    "next",
    "netlify-runtime"
  ],
  "license": "MIT",
  "bugs": {
    "url": "https://github.com/netlify/next-runtime-minimal/issues"
  },
  "homepage": "https://github.com/netlify/next-runtime-minimal#readme",
  "dependencies": {
    "@fastly/http-compute-js": "^1.1.0",
    "@netlify/blobs": "^1.6.0",
    "@netlify/build": "^29.20.6",
    "@netlify/functions": "^2.0.1",
<<<<<<< HEAD
    "chalk": "^5.3.0",
    "fs-extra": "^11.1.1",
    "next": "^13.4.16",
    "outdent": "^0.8.0"
=======
    "esbuild": "^0.19.4",
    "fs-extra": "^11.1.1"
>>>>>>> ab2ec38d
  },
  "devDependencies": {
    "@netlify/eslint-config-node": "^7.0.1",
    "@types/fs-extra": "^11.0.1",
    "@types/mock-fs": "^4.13.1",
    "mock-fs": "^5.2.0",
    "next": "^13.5.4",
    "typescript": "^5.1.6",
    "vitest": "^0.34.2"
  }
}<|MERGE_RESOLUTION|>--- conflicted
+++ resolved
@@ -38,15 +38,10 @@
     "@netlify/blobs": "^1.6.0",
     "@netlify/build": "^29.20.6",
     "@netlify/functions": "^2.0.1",
-<<<<<<< HEAD
     "chalk": "^5.3.0",
     "fs-extra": "^11.1.1",
-    "next": "^13.4.16",
-    "outdent": "^0.8.0"
-=======
-    "esbuild": "^0.19.4",
-    "fs-extra": "^11.1.1"
->>>>>>> ab2ec38d
+    "outdent": "^0.8.0",
+    "esbuild": "^0.19.4"
   },
   "devDependencies": {
     "@netlify/eslint-config-node": "^7.0.1",
