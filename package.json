--- conflicted
+++ resolved
@@ -34,13 +34,8 @@
   },
   "homepage": "https://github.com/netlify/next-runtime-minimal#readme",
   "dependencies": {
-<<<<<<< HEAD
-    "@fastly/http-compute-js": "github:orinokai/http-compute-js",
-    "@netlify/blobs": "^3.0.0",
-=======
     "@fastly/http-compute-js": "1.1.1",
     "@netlify/blobs": "^3.2.0",
->>>>>>> a0e594c2
     "@netlify/build": "^29.20.6",
     "@netlify/functions": "^2.0.1",
     "@vercel/nft": "^0.24.3",
