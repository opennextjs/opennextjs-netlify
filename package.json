--- conflicted
+++ resolved
@@ -21,10 +21,7 @@
     "test:next": "jest -c test/e2e/jest.config.js",
     "test:next:disabled": "RUN_SKIPPED_TESTS=1 jest -c test/e2e/jest.config.disabled.js",
     "test:next:all": "RUN_SKIPPED_TESTS=1 jest -c test/e2e/jest.config.all.js",
-<<<<<<< HEAD
     "test:next:appdir": "NEXT_TEST_VERSION=canary jest -c test/e2e/jest.config.appdir.js",
-=======
->>>>>>> e02c2b7e
     "test:jest": "jest",
     "playwright:install": "playwright install --with-deps chromium",
     "test:jest:update": "jest --updateSnapshot",
