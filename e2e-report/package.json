{
  "name": "e2e-test-site",
  "version": "0.2.0",
  "private": true,
  "scripts": {
    "dev": "next dev",
    "build": "next build",
    "start": "next start",
    "lint": "next lint"
  },
  "dependencies": {
<<<<<<< HEAD
    "@netlify/plugin-nextjs": "^5.3.2",
=======
    "@netlify/plugin-nextjs": "^5.3.3",
    "chart.js": "^4.4.2",
>>>>>>> 5ea7ab64
    "next": "^14.2.3",
    "react": "^18.3.1",
    "react-dom": "^18.3.1"
  },
  "devDependencies": {
    "autoprefixer": "^10.4.19",
    "daisyui": "^4.12.2",
    "eslint": "^8.57.0",
    "eslint-config-next": "^14.2.4",
    "postcss": "^8.4.38",
    "sass": "^1.77.1",
    "tailwindcss": "^3.4.4"
  },
  "engines": {
    "node": ">=18.0.0"
  }
}<|MERGE_RESOLUTION|>--- conflicted
+++ resolved
@@ -9,12 +9,7 @@
     "lint": "next lint"
   },
   "dependencies": {
-<<<<<<< HEAD
-    "@netlify/plugin-nextjs": "^5.3.2",
-=======
     "@netlify/plugin-nextjs": "^5.3.3",
-    "chart.js": "^4.4.2",
->>>>>>> 5ea7ab64
     "next": "^14.2.3",
     "react": "^18.3.1",
     "react-dom": "^18.3.1"
