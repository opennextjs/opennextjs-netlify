## Troubleshooting large functions

You may see an error about generated functions being too large. This is because when deploying your site it is packaged into a zipfile, which is limited by AWS to 50MB in size. 
There are two possible causes for this, each with its own solution. The list of largest files shown in the build logs will help you see what the cause is.

- **Large dependencies**
    This is the most common cause of the problem. Some node modules are very large, mostly those that include native modules. Examples include `electron` and `chromium`. The function bundler is usually able to find out which modules are actually used by your code, but sometimes it will incorrectly include unneeded modules. If this is the case, you can either remove the module from your dependencies if you installed it yourself, or exclude it manually by adding something like this to your `netlify.toml`, changing the value according to the problematic module. The `!` at the beginning of the module path indicates that it should be excluded:

    ```toml
    [functions]
    included_files = ["!node_modules/a-large-module/**/*"]
    ```
<<<<<<< HEAD
    If you do need large modules (e.g. if you are running Puppeteer in a Next API route), consider changing to a Netlify function which will have less overhead than the equivalent Next.js function.

- **Large numbers of pre-rendered pages**
  If you have a very large number of pre-rendered pages, these can take up a lot of space in the function. There are two approaches to fixing this. One is to consider deferring the building of the pages. If you return `fallback: "blocking"` from `getStaticPaths` the rendering will be deferred until the first user requests the page. This is a good choice for low-traffic pages. It reduces build and deploy time, and can make your bundle a lot smaller. 
  
=======
    If you really do need large modules (e.g. if you are running Puppeteer in a Next API route), consider changing to a Netlify function which will have less overhead than the equivalent Next.js function.

- **Large numbers of pre-rendered pages**
  If you have a very large number of pre-rendered pages, these can take up a lot of space in the function. There are two approaches to fixing this. One is to consider deferring the building of the pages. If you return `fallback: "blocking"` from `getStaticPaths` the rendering will be deferred until the first user requests the page. This is a good choice for low-traffic pages. It reduces build and deploy time, and can make your bundle a lot smaller. 

>>>>>>> 68b56620
  The other option is to enable an experimental feature that moves static files out of the function bundle. To do this, set the environment variable `EXPERIMENTAL_MOVE_STATIC_PAGES` to true.<|MERGE_RESOLUTION|>--- conflicted
+++ resolved
@@ -10,17 +10,10 @@
     [functions]
     included_files = ["!node_modules/a-large-module/**/*"]
     ```
-<<<<<<< HEAD
-    If you do need large modules (e.g. if you are running Puppeteer in a Next API route), consider changing to a Netlify function which will have less overhead than the equivalent Next.js function.
+
+    If you do need large modules at runtime (e.g. if you are running Puppeteer in a Next API route), consider changing to a Netlify function which will have less overhead than the equivalent Next.js function.
 
 - **Large numbers of pre-rendered pages**
   If you have a very large number of pre-rendered pages, these can take up a lot of space in the function. There are two approaches to fixing this. One is to consider deferring the building of the pages. If you return `fallback: "blocking"` from `getStaticPaths` the rendering will be deferred until the first user requests the page. This is a good choice for low-traffic pages. It reduces build and deploy time, and can make your bundle a lot smaller. 
   
-=======
-    If you really do need large modules (e.g. if you are running Puppeteer in a Next API route), consider changing to a Netlify function which will have less overhead than the equivalent Next.js function.
-
-- **Large numbers of pre-rendered pages**
-  If you have a very large number of pre-rendered pages, these can take up a lot of space in the function. There are two approaches to fixing this. One is to consider deferring the building of the pages. If you return `fallback: "blocking"` from `getStaticPaths` the rendering will be deferred until the first user requests the page. This is a good choice for low-traffic pages. It reduces build and deploy time, and can make your bundle a lot smaller. 
-
->>>>>>> 68b56620
   The other option is to enable an experimental feature that moves static files out of the function bundle. To do this, set the environment variable `EXPERIMENTAL_MOVE_STATIC_PAGES` to true.