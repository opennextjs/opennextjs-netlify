{
  "name": "next-i18next",
  "version": "0.1.0",
  "private": true,
  "scripts": {
    "dev": "next dev",
    "build": "next build",
    "start": "next start",
    "lint": "next lint"
  },
  "dependencies": {
<<<<<<< HEAD
    "next": "^12.3.2-canary.43",
=======
    "next": "^13.0.0",
>>>>>>> 04bcac0a
    "next-i18next": "^11.0.0",
    "react": "18.1.0",
    "react-dom": "18.1.0"
  },
  "devDependencies": {
    "eslint": "8.22.0",
    "eslint-config-next": "12.2.4"
  }
}<|MERGE_RESOLUTION|>--- conflicted
+++ resolved
@@ -9,11 +9,7 @@
     "lint": "next lint"
   },
   "dependencies": {
-<<<<<<< HEAD
-    "next": "^12.3.2-canary.43",
-=======
     "next": "^13.0.0",
->>>>>>> 04bcac0a
     "next-i18next": "^11.0.0",
     "react": "18.1.0",
     "react-dom": "18.1.0"
