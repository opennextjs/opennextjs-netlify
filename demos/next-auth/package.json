--- conflicted
+++ resolved
@@ -23,13 +23,8 @@
   ],
   "license": "MIT",
   "dependencies": {
-<<<<<<< HEAD
-    "next": "^12.3.2-canary.43",
-    "next-auth": "^4.7.0",
-=======
     "next": "^13.0.0",
     "next-auth": "^4.15.0",
->>>>>>> 04bcac0a
     "nodemailer": "^6.6.3",
     "react": "^18.0.0",
     "react-dom": "^18.0.0"
