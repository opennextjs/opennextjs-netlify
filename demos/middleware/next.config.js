/** @type {import('next').NextConfig} */
const nextConfig = {
  reactStrictMode: true,
  eslint: {
    // Warning: This allows production builds to successfully complete even if
    // your project has ESLint errors.
    ignoreDuringBuilds: true,
  },
<<<<<<< HEAD
  async rewrites() {
    return {
      afterFiles: [
        {
          source: '/old/:path*',
          destination: '/:path*',
        },
      ],
      beforeFiles: [
        {
          source: '/aa/:path*',
          destination: '/:path*',
        },
      ],
    }
  },
=======
  generateBuildId: () => 'build-id',
>>>>>>> 3b428256
}

module.exports = nextConfig<|MERGE_RESOLUTION|>--- conflicted
+++ resolved
@@ -6,7 +6,6 @@
     // your project has ESLint errors.
     ignoreDuringBuilds: true,
   },
-<<<<<<< HEAD
   async rewrites() {
     return {
       afterFiles: [
@@ -23,9 +22,7 @@
       ],
     }
   },
-=======
   generateBuildId: () => 'build-id',
->>>>>>> 3b428256
 }
 
 module.exports = nextConfig