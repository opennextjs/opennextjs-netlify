[build]
command = "npm run build"
publish = ".next"
ignore = "if [ $CACHED_COMMIT_REF == $COMMIT_REF ]; then (exit 1); else git diff --quiet $CACHED_COMMIT_REF $COMMIT_REF ../..; fi;"

<<<<<<< HEAD
# [[plugins]]
# package = "../plugin-wrapper/"
=======
[[plugins]]
package = "../plugin-wrapper/"

>>>>>>> 9578fa9d
# This is a fake plugin, that makes it run npm install
[[plugins]]
package = "@netlify/plugin-local-install-core"

[functions]
included_files = [
    "!node_modules/sharp/vendor/8.12.2/darwin-*/**/*",
    "!node_modules/sharp/build/Release/sharp-darwin-*"
]
# Uncomment this if testing the built files rather than dev
# [dev]
# framework = "#static"
# [[redirects]]
# from = "/_next/static/*"
# to = "/static/:splat"
# status = 200
# [[redirects]]
# from = "/*"
# to = "/.netlify/functions/___netlify-handler"
# status = 200<|MERGE_RESOLUTION|>--- conflicted
+++ resolved
@@ -3,14 +3,12 @@
 publish = ".next"
 ignore = "if [ $CACHED_COMMIT_REF == $COMMIT_REF ]; then (exit 1); else git diff --quiet $CACHED_COMMIT_REF $COMMIT_REF ../..; fi;"
 
-<<<<<<< HEAD
-# [[plugins]]
-# package = "../plugin-wrapper/"
-=======
+[build.environment]
+NEXT_USE_NETLIFY_EDGE = "true"
+
 [[plugins]]
 package = "../plugin-wrapper/"
 
->>>>>>> 9578fa9d
 # This is a fake plugin, that makes it run npm install
 [[plugins]]
 package = "@netlify/plugin-local-install-core"
