--- conflicted
+++ resolved
@@ -11,11 +11,7 @@
   "dependencies": {
     "@netlify/next": "*",
     "@netlify/plugin-nextjs": "*",
-<<<<<<< HEAD
-    "next": "^12.3.2-canary.43",
-=======
     "next": "^13.0.0",
->>>>>>> 04bcac0a
     "react": "18.0.0",
     "react-dom": "18.0.0"
   },
