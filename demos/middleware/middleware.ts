--- conflicted
+++ resolved
@@ -6,13 +6,6 @@
   const {
     nextUrl: { pathname },
   } = request
-<<<<<<< HEAD
-  console.log('data', (request as any).__isData)
-  console.log({ request })
-  console.log({ pathname })
-=======
-
->>>>>>> 3611584c
   if (pathname.startsWith('/cookies')) {
     response = NextResponse.next()
     response.cookies.set('netlifyCookie', 'true')
@@ -38,18 +31,11 @@
     if (!response) {
       response = NextResponse.next()
     }
-<<<<<<< HEAD
-    if (pathname.startsWith('/shows/static')) {
-      console.log('matches static')
-      response.headers.set('x-middleware-date', new Date().toISOString())
-    }
-=======
 
     if (pathname.startsWith('/shows/static')) {
       response.headers.set('x-middleware-date', new Date().toISOString())
     }
 
->>>>>>> 3611584c
     response.headers.set('x-modified-edge', 'true')
     response.headers.set('x-is-deno', 'Deno' in globalThis ? 'true' : 'false')
 
