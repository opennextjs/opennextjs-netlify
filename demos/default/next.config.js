const path = require('path')

module.exports = {
  // Configurable site features we support:
  // distDir: 'build',
  generateBuildId: () => 'build-id',
  i18n: {
    defaultLocale: 'en',
    locales: ['en', 'es', 'fr'],
  },
  async headers() {
    return [
      {
        source: '/',
        headers: [
          {
            key: 'x-custom-header',
            value: 'my custom header value',
          },
        ],
      },
      {
        source: '/api/:path*',
        headers: [
          {
            key: 'x-custom-api-header',
            value: 'my custom api header value',
          },
        ],
      },
      {
        source: '/:path*',
        headers: [
          {
            key: 'x-custom-header-for-everything',
            value: 'my custom header for everything value',
          },
        ],
      },
    ]
  },
  trailingSlash: true,
  // Configurable site features _to_ support:
  // basePath: '/docs',
  // Rewrites allow you to map an incoming request path to a different destination path.
  async rewrites() {
    return {
      beforeFiles: [
        {
          source: '/old/:path*',
          destination: '/:path*',
        },
      ],
      afterFiles: [
        {
          source: '/rewriteToStatic',
          destination: '/getStaticProps/1',
        },
      ],
    }
  },
  // Redirects allow you to redirect an incoming request path to a different destination path.
  async redirects() {
    return [
      {
        source: '/redirectme',
        destination: '/',
        permanent: true,
      },
    ]
  },
  // https://nextjs.org/docs/basic-features/image-optimization#domains
  images: {
    domains: ['raw.githubusercontent.com', 'upload.wikimedia.org'],
    remotePatterns: [
      {
        hostname: '*.imgur.com',
      }
    ]
  },
  // https://nextjs.org/docs/basic-features/built-in-css-support#customizing-sass-options
  sassOptions: {
    includePaths: [path.join(__dirname, 'styles-sass-test')],
  },
  experimental: {
<<<<<<< HEAD
    optimizeCss: true,
  }
=======
    optimizeCss: false,
    images: {
      remotePatterns: [
        {
          hostname: '*.imgur.com',
        },
      ],
    },
  },
>>>>>>> 76d24920
}<|MERGE_RESOLUTION|>--- conflicted
+++ resolved
@@ -83,18 +83,6 @@
     includePaths: [path.join(__dirname, 'styles-sass-test')],
   },
   experimental: {
-<<<<<<< HEAD
-    optimizeCss: true,
+    optimizeCss: false,
   }
-=======
-    optimizeCss: false,
-    images: {
-      remotePatterns: [
-        {
-          hostname: '*.imgur.com',
-        },
-      ],
-    },
-  },
->>>>>>> 76d24920
 }