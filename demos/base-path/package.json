{
  "name": "base-path-demo",
  "version": "1.0.0",
  "description": "",
  "devDependencies": {
    "@netlify/plugin-nextjs": "*",
    "@types/fs-extra": "^9.0.13",
    "@types/jest": "^27.4.1",
    "@types/node": "^17.0.25",
    "husky": "^7.0.4",
    "if-env": "^1.0.4",
    "npm-run-all": "^4.1.5",
    "typescript": "^4.6.3"
  },
  "dependencies": {
<<<<<<< HEAD
    "next": "^12.3.2-canary.43"
=======
    "next": "^13.0.0"
>>>>>>> 04bcac0a
  },
  "scripts": {
    "test": "echo \"Error: no test specified\" && exit 1"
  },
  "repository": {
    "type": "git",
    "url": "git+https://github.com/netlify/next-runtime.git"
  },
  "private": true,
  "license": "MIT",
  "bugs": {
    "url": "https://github.com/netlify/next-runtime/issues"
  },
  "homepage": "https://github.com/netlify/next-runtime#readme"
}<|MERGE_RESOLUTION|>--- conflicted
+++ resolved
@@ -13,11 +13,7 @@
     "typescript": "^4.6.3"
   },
   "dependencies": {
-<<<<<<< HEAD
-    "next": "^12.3.2-canary.43"
-=======
     "next": "^13.0.0"
->>>>>>> 04bcac0a
   },
   "scripts": {
     "test": "echo \"Error: no test specified\" && exit 1"
