{
  "name": "canary",
  "version": "0.1.0",
  "private": true,
  "scripts": {
    "dev": "next dev",
    "build": "next build",
    "start": "next start",
    "lint": "next lint"
  },
  "dependencies": {
<<<<<<< HEAD
    "next": "^12.2.6-canary.10",
=======
    "next": "^12.2.0",
>>>>>>> a5339d23
    "react": "18.1.0",
    "react-dom": "18.1.0"
  },
  "devDependencies": {
    "eslint": "8.22.0"
  }
}<|MERGE_RESOLUTION|>--- conflicted
+++ resolved
@@ -9,11 +9,7 @@
     "lint": "next lint"
   },
   "dependencies": {
-<<<<<<< HEAD
-    "next": "^12.2.6-canary.10",
-=======
     "next": "^12.2.0",
->>>>>>> a5339d23
     "react": "18.1.0",
     "react-dom": "18.1.0"
   },
