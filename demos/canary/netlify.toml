[build]
command = "next build"
publish = ".next"
ignore = "if [ $CACHED_COMMIT_REF == $COMMIT_REF ]; then (exit 1); else git diff --quiet $CACHED_COMMIT_REF $COMMIT_REF ../..; fi;"

<<<<<<< HEAD
[build.environment]
NETLIFY_NEXT_EDGE_ROUTER = "true"

=======
>>>>>>> 7abc8b8e
[[plugins]]
package = "@netlify/plugin-nextjs"

# This is a fake plugin, that makes it run npm install
[[plugins]]
package = "@netlify/plugin-local-install-core"

[[plugins]]
package = "../plugin-wrapper"<|MERGE_RESOLUTION|>--- conflicted
+++ resolved
@@ -3,12 +3,9 @@
 publish = ".next"
 ignore = "if [ $CACHED_COMMIT_REF == $COMMIT_REF ]; then (exit 1); else git diff --quiet $CACHED_COMMIT_REF $COMMIT_REF ../..; fi;"
 
-<<<<<<< HEAD
 [build.environment]
 NETLIFY_NEXT_EDGE_ROUTER = "true"
 
-=======
->>>>>>> 7abc8b8e
 [[plugins]]
 package = "@netlify/plugin-nextjs"
 
