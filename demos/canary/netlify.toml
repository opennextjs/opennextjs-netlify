[build]
command = "next build"
publish = ".next"
ignore = "if [ $CACHED_COMMIT_REF == $COMMIT_REF ]; then (exit 1); else git diff --quiet $CACHED_COMMIT_REF $COMMIT_REF ../..; fi;"

<<<<<<< HEAD
[[plugins]]
package = "@netlify/plugin-nextjs"

=======
>>>>>>> 04bcac0a
[[plugins]]
package = "@netlify/plugin-nextjs"

# This is a fake plugin, that makes it run npm install
[[plugins]]
package = "@netlify/plugin-local-install-core"

<<<<<<< HEAD
# Uncomment this if testing the built files rather than dev
[dev]
framework = "#static"
# [[redirects]]
# from = "/_next/static/*"
# to = "/static/:splat"
# status = 200
# [[redirects]]
# from = "/*"
# to = "/.netlify/functions/___netlify-handler"
# status = 200
=======
[[plugins]]
package = "../plugin-wrapper"
>>>>>>> 04bcac0a
<|MERGE_RESOLUTION|>--- conflicted
+++ resolved
@@ -3,20 +3,16 @@
 publish = ".next"
 ignore = "if [ $CACHED_COMMIT_REF == $COMMIT_REF ]; then (exit 1); else git diff --quiet $CACHED_COMMIT_REF $COMMIT_REF ../..; fi;"
 
-<<<<<<< HEAD
 [[plugins]]
 package = "@netlify/plugin-nextjs"
 
-=======
->>>>>>> 04bcac0a
 [[plugins]]
-package = "@netlify/plugin-nextjs"
+package = "../plugin-wrapper"
 
 # This is a fake plugin, that makes it run npm install
 [[plugins]]
 package = "@netlify/plugin-local-install-core"
 
-<<<<<<< HEAD
 # Uncomment this if testing the built files rather than dev
 [dev]
 framework = "#static"
@@ -27,8 +23,4 @@
 # [[redirects]]
 # from = "/*"
 # to = "/.netlify/functions/___netlify-handler"
-# status = 200
-=======
-[[plugins]]
-package = "../plugin-wrapper"
->>>>>>> 04bcac0a
+# status = 200