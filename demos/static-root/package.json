{
  "name": "static-root-demo",
  "version": "1.0.0",
  "description": "",
  "dependencies": {
<<<<<<< HEAD
    "next": "^12.3.2-canary.43"
=======
    "next": "^13.0.0"
>>>>>>> 04bcac0a
  },
  "devDependencies": {
    "@netlify/plugin-nextjs": "*",
    "@types/fs-extra": "^9.0.13",
    "@types/jest": "^27.4.1",
    "@types/node": "^17.0.25",
    "husky": "^7.0.4",
    "if-env": "^1.0.4",
    "npm-run-all": "^4.1.5",
    "typescript": "^4.6.3"
  },
  "scripts": {
    "test": "echo \"Error: no test specified\" && exit 1"
  },
  "repository": {
    "type": "git",
    "url": "git+https://github.com/netlify/next-runtime.git"
  },
  "license": "MIT",
  "private": true,
  "bugs": {
    "url": "https://github.com/netlify/next-runtime/issues"
  },
  "homepage": "https://github.com/netlify/next-runtime#readme"
}<|MERGE_RESOLUTION|>--- conflicted
+++ resolved
@@ -3,11 +3,7 @@
   "version": "1.0.0",
   "description": "",
   "dependencies": {
-<<<<<<< HEAD
-    "next": "^12.3.2-canary.43"
-=======
     "next": "^13.0.0"
->>>>>>> 04bcac0a
   },
   "devDependencies": {
     "@netlify/plugin-nextjs": "*",
