--- conflicted
+++ resolved
@@ -11,11 +11,7 @@
   "private": true,
   "dependencies": {
     "ms": "2.1.3",
-<<<<<<< HEAD
-    "next": "^12.1.7-canary.33",
-=======
     "next": "^12.1.7-canary.44",
->>>>>>> b3446e03
     "react": "^18.0.0",
     "react-dom": "^18.0.0"
   },
