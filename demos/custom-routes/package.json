--- conflicted
+++ resolved
@@ -14,11 +14,7 @@
     "typescript": "^4.7.4"
   },
   "dependencies": {
-<<<<<<< HEAD
-    "next": "^12.2.6-canary.10"
-=======
     "next": "^12.3.0"
->>>>>>> a5339d23
   },
   "scripts": {
     "build": "next build"
