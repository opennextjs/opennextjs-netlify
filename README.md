--- conflicted
+++ resolved
@@ -92,13 +92,12 @@
 support. See [`demos/next-export`](https://github.com/netlify/netlify-plugin-nextjs/tree/main/demos/next-export) for an
 example.
 
-<<<<<<< HEAD
 ## Asset optimization
 
 Netlify [asset optimization](https://docs.netlify.com/site-deploys/post-processing/) should not be used with Next.js
 sites. Assets are already optimized by Next.js at build time, and doing further optimization can break your site. Ensure
 that it is not enabled at **Site settings > Build & deploy > Post processing > Asset optimization**.
-=======
+
 ## Generated functions
 
 This plugin works by generating three Netlify functions that handle requests that haven't been pre-rendered. These are
@@ -106,7 +105,6 @@
 images). You can see the requests for these in [the function logs](https://docs.netlify.com/functions/logs/). For ISR
 and fallback routes you will not see any requests that are served from the edge cache, just actual rendering requests.
 These are all internal functions, so you won't find them in your site's own functions directory.
->>>>>>> e44226ce
 
 ## Feedback
 
