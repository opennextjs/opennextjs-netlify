const makeDir = require('make-dir')

const { restoreCache, saveCache } = require('./helpers/cacheBuild')
const copyUnstableIncludedDirs = require('./helpers/copyUnstableIncludedDirs')
const doesNotNeedPlugin = require('./helpers/doesNotNeedPlugin')
const getNextConfig = require('./helpers/getNextConfig')
const validateNextUsage = require('./helpers/validateNextUsage')
const verifyBuildTarget = require('./helpers/verifyBuildTarget')
const nextOnNetlify = require('./src')

// * Helpful Plugin Context *
// - Between the prebuild and build steps, the project's build command is run
// - Between the build and postbuild steps, any functions are bundled

module.exports = {
  async onPreBuild({ netlifyConfig, packageJson, utils }) {
    const { failBuild } = utils.build

    validateNextUsage(failBuild)

    const hasNoPackageJson = Object.keys(packageJson).length === 0
    if (hasNoPackageJson) {
      return failBuild('Could not find a package.json for this project')
    }

    if (doesNotNeedPlugin({ netlifyConfig, packageJson, failBuild })) {
      return
    }

    // Populates the correct config if needed
    await verifyBuildTarget({ netlifyConfig, packageJson, failBuild })

    // Because we memoize nextConfig, we need to do this after the write file
    const nextConfig = await getNextConfig(utils.failBuild)

    if (nextConfig.images.domains.length !== 0 && !process.env.NEXT_IMAGE_ALLOWED_DOMAINS) {
      console.log(
        `Image domains set in next.config.js are ignored.\nPlease set the env variable NEXT_IMAGE_ALLOWED_DOMAINS to "${nextConfig.images.domains.join(
          ',',
        )}" instead`,
      )
    }
    await restoreCache({ cache: utils.cache, distDir: nextConfig.distDir })
  },
  async onBuild({
    netlifyConfig,
    packageJson,
    constants: { PUBLISH_DIR, FUNCTIONS_SRC = DEFAULT_FUNCTIONS_SRC },
    utils,
  }) {
    const { failBuild } = utils.build

    if (doesNotNeedPlugin({ netlifyConfig, packageJson, failBuild })) {
      return
    }

    console.log(`** Running Next on Netlify package **`)

    await makeDir(PUBLISH_DIR)

    await nextOnNetlify({ functionsDir: FUNCTIONS_SRC, publishDir: PUBLISH_DIR })
  },

  async onPostBuild({ netlifyConfig, packageJson, constants: { FUNCTIONS_DIST }, utils }) {
<<<<<<< HEAD
    if (await doesNotNeedPlugin({ netlifyConfig, packageJson, utils })) {
      utils.status.show({
        title: 'Essential Next.js Build Plugin did not run',
        summary: 'The site either uses static export, or manually runs next-on-netlify',
      })
=======
    if (doesNotNeedPlugin({ netlifyConfig, packageJson, utils })) {
>>>>>>> 6455edfd
      return
    }

    const nextConfig = await getNextConfig(utils.failBuild)
    await saveCache({ cache: utils.cache, distDir: nextConfig.distDir })
    copyUnstableIncludedDirs({ nextConfig, functionsDist: FUNCTIONS_DIST })
    utils.status.show({
      title: 'Essential Next.js Build Plugin ran successfully',
      summary: 'Generated serverless functions and stored the Next.js cache',
    })
  },
}

const DEFAULT_FUNCTIONS_SRC = 'netlify/functions'<|MERGE_RESOLUTION|>--- conflicted
+++ resolved
@@ -62,15 +62,12 @@
   },
 
   async onPostBuild({ netlifyConfig, packageJson, constants: { FUNCTIONS_DIST }, utils }) {
-<<<<<<< HEAD
-    if (await doesNotNeedPlugin({ netlifyConfig, packageJson, utils })) {
+    if (doesNotNeedPlugin({ netlifyConfig, packageJson, utils })) {
       utils.status.show({
         title: 'Essential Next.js Build Plugin did not run',
         summary: 'The site either uses static export, or manually runs next-on-netlify',
       })
-=======
     if (doesNotNeedPlugin({ netlifyConfig, packageJson, utils })) {
->>>>>>> 6455edfd
       return
     }
 
