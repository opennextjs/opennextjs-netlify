{
  "deno.enable": false,
  "deno.enablePaths": [
    "packages/runtime/src/templates/edge",
    "demos/middleware/.netlify/edge-functions",
    "demos/server-components/.netlify/edge-functions"
  ],
<<<<<<< HEAD
  "deno.unstable": true,
  "deno.importMap": "demos/server-components/.netlify/edge-functions-import-map.json",
  "deno.suggest.completeFunctionCalls": true,
  "editor.formatOnSave": true
=======
  "deno.unstable": true
>>>>>>> 368ab3cd
}<|MERGE_RESOLUTION|>--- conflicted
+++ resolved
@@ -1,16 +1,8 @@
 {
-  "deno.enable": false,
   "deno.enablePaths": [
     "packages/runtime/src/templates/edge",
     "demos/middleware/.netlify/edge-functions",
-    "demos/server-components/.netlify/edge-functions"
+    "demos/server-components/.netlify/edge-functions",
   ],
-<<<<<<< HEAD
-  "deno.unstable": true,
-  "deno.importMap": "demos/server-components/.netlify/edge-functions-import-map.json",
-  "deno.suggest.completeFunctionCalls": true,
-  "editor.formatOnSave": true
-=======
   "deno.unstable": true
->>>>>>> 368ab3cd
 }