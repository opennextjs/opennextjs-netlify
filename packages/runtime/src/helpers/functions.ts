<<<<<<< HEAD
import type { NetlifyPluginConstants } from '@netlify/build/types'
=======
import type { NetlifyConfig, NetlifyPluginConstants } from '@netlify/build'
>>>>>>> 74936eee
import bridgeFile from '@vercel/node-bridge'
import chalk from 'chalk'
import { copyFile, ensureDir, existsSync, readJSON, writeFile, stat } from 'fs-extra'
import { PrerenderManifest } from 'next/dist/build'
import { outdent } from 'outdent'
import { join, relative, resolve, dirname, basename, extname } from 'pathe'
import glob from 'tiny-glob'

import {
  HANDLER_FUNCTION_NAME,
  ODB_FUNCTION_NAME,
  DEFAULT_FUNCTIONS_SRC,
  HANDLER_FUNCTION_TITLE,
  ODB_FUNCTION_TITLE,
  API_FUNCTION_TITLE,
  API_FUNCTION_NAME,
  LAMBDA_WARNING_SIZE,
} from '../constants'
import { getApiHandler } from '../templates/getApiHandler'
import { getHandler } from '../templates/getHandler'
import { getResolverForPages, getResolverForSourceFiles } from '../templates/getPageResolver'

import { ApiConfig, extractConfigFromFile, isEdgeConfig } from './analysis'
import { getRequiredServerFiles } from './config'
import { getDependenciesOfFile, getServerFile, getSourceFileForPage } from './files'
import { writeFunctionConfiguration, useRequireHooks } from './functionsMetaData'
import { pack } from './pack'
import { ApiRouteType } from './types'
import { getFunctionNameForPage } from './utils'

export interface RouteConfig {
  functionName: string
  functionTitle?: string
  route: string
  compiled: string
  includedFiles: string[]
}

export interface ApiRouteConfig extends RouteConfig {
  config: ApiConfig
}

export interface SSRLambda {
  functionName: string
  functionTitle: string
  routes: RouteConfig[]
  includedFiles: string[]
}

export interface APILambda extends SSRLambda {
  routes: ApiRouteConfig[]
  type?: ApiRouteType
}

export const generateFunctions = async (
  {
    INTERNAL_FUNCTIONS_SRC,
    PUBLISH_DIR,
    PACKAGE_PATH = '',
    FUNCTIONS_SRC = join(PACKAGE_PATH, DEFAULT_FUNCTIONS_SRC),
  }: NetlifyPluginConstants,
  appDir: string,
  apiLambdas: APILambda[],
  ssrLambdas: SSRLambda[],
): Promise<void> => {
  const publish = resolve(PUBLISH_DIR)
  const functionsDir = resolve(INTERNAL_FUNCTIONS_SRC || FUNCTIONS_SRC)
  const functionDir = join(functionsDir, HANDLER_FUNCTION_NAME)
  const publishDir = relative(functionDir, publish)

  const nextServerModuleAbsoluteLocation = getServerFile(appDir, false)
  const nextServerModuleRelativeLocation = nextServerModuleAbsoluteLocation
    ? relative(functionDir, nextServerModuleAbsoluteLocation)
    : undefined

  for (const apiLambda of apiLambdas) {
    const { functionName, functionTitle, routes, type, includedFiles } = apiLambda

    const apiHandlerSource = getApiHandler({
      // most api lambdas serve multiple routes, but scheduled functions need to be in separate lambdas.
      // so routes[0] is safe to access.
      schedule: type === ApiRouteType.SCHEDULED ? routes[0].config.schedule : undefined,
      publishDir,
      appDir: relative(functionDir, appDir),
      nextServerModuleRelativeLocation,
    })

    await ensureDir(join(functionsDir, functionName))

    // write main API handler file
    await writeFile(join(functionsDir, functionName, `${functionName}.js`), apiHandlerSource)

    // copy handler dependencies (VercelNodeBridge, NetlifyNextServer, etc.)
    await copyFile(bridgeFile, join(functionsDir, functionName, 'bridge.js'))
    await copyFile(
      join(__dirname, '..', '..', 'lib', 'templates', 'server.js'),
      join(functionsDir, functionName, 'server.js'),
    )
    await copyFile(
      join(__dirname, '..', '..', 'lib', 'templates', 'requireHooks.js'),
      join(functionsDir, functionName, 'requireHooks.js'),
    )
    await copyFile(
      join(__dirname, '..', '..', 'lib', 'templates', 'handlerUtils.js'),
      join(functionsDir, functionName, 'handlerUtils.js'),
    )

    const resolveSourceFile = (file: string) => join(publish, 'server', file)

    // TODO: this should be unneeded once we use the `none` bundler everywhere
    const resolverSource = await getResolverForSourceFiles({
      functionsDir,
      // These extra pages are always included by Next.js
      sourceFiles: [
        ...routes.map((route) => route.compiled),
        'pages/_app.js',
        'pages/_document.js',
        'pages/_error.js',
      ].map(resolveSourceFile),
    })
    await writeFile(join(functionsDir, functionName, 'pages.js'), resolverSource)

    await writeFunctionConfiguration({ functionName, functionTitle, functionsDir })

    const nfInternalFiles = await glob(join(functionsDir, functionName, '**'))
    includedFiles.push(...nfInternalFiles)
  }

  const writeHandler = async (functionName: string, functionTitle: string, isODB: boolean) => {
    const useHooks = await useRequireHooks()
    const handlerSource = getHandler({
      isODB,
      publishDir,
      appDir: relative(functionDir, appDir),
      nextServerModuleRelativeLocation,
      useHooks,
    })
    await ensureDir(join(functionsDir, functionName))

    // write main handler file (standard or ODB)
    await writeFile(join(functionsDir, functionName, `${functionName}.js`), handlerSource)

    // copy handler dependencies (VercelNodeBridge, NetlifyNextServer, etc.)
    await copyFile(bridgeFile, join(functionsDir, functionName, 'bridge.js'))
    await copyFile(
      join(__dirname, '..', '..', 'lib', 'templates', 'server.js'),
      join(functionsDir, functionName, 'server.js'),
    )
    await copyFile(
      join(__dirname, '..', '..', 'lib', 'templates', 'requireHooks.js'),
      join(functionsDir, functionName, 'requireHooks.js'),
    )
    await copyFile(
      join(__dirname, '..', '..', 'lib', 'templates', 'handlerUtils.js'),
      join(functionsDir, functionName, 'handlerUtils.js'),
    )
    await copyFile(
      join(__dirname, '..', '..', 'lib', 'templates', 'blobStorage.js'),
      join(functionsDir, functionName, 'blobStorage.js'),
    )
    await writeFunctionConfiguration({ functionName, functionTitle, functionsDir })

    const nfInternalFiles = await glob(join(functionsDir, functionName, '**'))
    const lambda = ssrLambdas.find((l) => l.functionName === functionName)
    if (lambda) {
      lambda.includedFiles.push(...nfInternalFiles)
    }
  }

  await writeHandler(HANDLER_FUNCTION_NAME, HANDLER_FUNCTION_TITLE, false)
  await writeHandler(ODB_FUNCTION_NAME, ODB_FUNCTION_TITLE, true)
}

/**
 * Writes a file in each function directory that contains references to every page entrypoint.
 * This is just so that the nft bundler knows about them. We'll eventually do this better.
 */
export const generatePagesResolver = async ({
  INTERNAL_FUNCTIONS_SRC,
  PUBLISH_DIR,
  PACKAGE_PATH = '',
  FUNCTIONS_SRC = join(PACKAGE_PATH, DEFAULT_FUNCTIONS_SRC),
}: NetlifyPluginConstants): Promise<void> => {
  const functionsPath = INTERNAL_FUNCTIONS_SRC || FUNCTIONS_SRC

  const jsSource = await getResolverForPages(PUBLISH_DIR, PACKAGE_PATH)

  await writeFile(join(functionsPath, ODB_FUNCTION_NAME, 'pages.js'), jsSource)
  await writeFile(join(functionsPath, HANDLER_FUNCTION_NAME, 'pages.js'), jsSource)
}

const traceRequiredServerFiles = async (publish: string): Promise<string[]> => {
  const requiredServerFiles = await getRequiredServerFiles(publish)

  let appDirRoot = requiredServerFiles.appDir ?? join(publish, '..')
  if (requiredServerFiles.relativeAppDir && requiredServerFiles.config?.experimental.outputFileTracingRoot) {
    appDirRoot = join(requiredServerFiles.config.experimental.outputFileTracingRoot, requiredServerFiles.relativeAppDir)
  }

  const files = requiredServerFiles.files ?? []
  const absoluteFiles = files.map((file) => join(appDirRoot, file))

  absoluteFiles.push(join(publish, 'required-server-files.json'))

  return absoluteFiles
}

const traceNextServer = async (publish: string): Promise<string[]> => {
  const nextServerDeps = await getDependenciesOfFile(join(publish, 'next-server.js'))

  // during testing, i've seen `next-server` contain only one line.
  // this is a sanity check to make sure we're getting all the deps.
  if (nextServerDeps.length < 10) {
    console.error(nextServerDeps)
    throw new Error("next-server.js.nft.json didn't contain all dependencies.")
  }

  const filtered = nextServerDeps.filter((f) => {
    // NFT detects a bunch of large development files that we don't need.
    if (f.endsWith('.development.js')) return false

    // not needed for API Routes!
    if (f.endsWith('node_modules/sass/sass.dart.js')) return false

    return true
  })

  return filtered
}

export const traceNPMPackage = async (packageName: string, publish: string) => {
  try {
    return await glob(join(dirname(require.resolve(packageName, { paths: [__dirname, publish] })), '**', '*'), {
      absolute: true,
    })
  } catch (error) {
    if (process.env.NODE_ENV === 'test') {
      return []
    }
    throw error
  }
}

export const getCommonDependencies = async (publish: string) => {
  const deps = await Promise.all([
    traceRequiredServerFiles(publish),
    traceNextServer(publish),

    // used by our own bridge.js
    traceNPMPackage('follow-redirects', publish),

    // using package.json because otherwise, we'd find some /dist/... path
    traceNPMPackage('@netlify/functions/package.json', publish),
    traceNPMPackage('@netlify/blobs/package.json', publish),

    traceNPMPackage('is-promise', publish),
  ])

  return deps.flat(1)
}

const sum = (arr: number[]) => arr.reduce((v, current) => v + current, 0)

// TODO: cache results
const getBundleWeight = async (patterns: string[]) => {
  const sizes = await Promise.all(
    patterns.flatMap(async (pattern) => {
      const files = await glob(pattern)
      return Promise.all(
        files.map(async (file) => {
          const fStat = await stat(file)
          if (fStat.isFile()) {
            return fStat.size
          }
          return 0
        }),
      )
    }),
  )

  return sum(sizes.flat(1))
}

const changeExtension = (file: string, extension: string) => {
  const base = basename(file, extname(file))
  return join(dirname(file), base + extension)
}

const getSSRDependencies = async (publish: string): Promise<string[]> => {
  const prerenderManifest: PrerenderManifest = await readJSON(join(publish, 'prerender-manifest.json'))

  return [
    ...Object.entries(prerenderManifest.routes).flatMap(([route, ssgRoute]) => {
      if (ssgRoute.initialRevalidateSeconds === false) {
        return []
      }

      if (ssgRoute.dataRoute.endsWith('.rsc')) {
        return [
          join(publish, 'server', 'app', ssgRoute.dataRoute),
          join(publish, 'server', 'app', changeExtension(ssgRoute.dataRoute, '.html')),
        ]
      }

      const trimmedPath = route === '/' ? 'index' : route.slice(1)
      return [
        join(publish, 'server', 'pages', `${trimmedPath}.html`),
        join(publish, 'server', 'pages', `${trimmedPath}.json`),
      ]
    }),
    join(publish, '**', '*.html'),
    join(publish, 'static-manifest.json'),
    join(publish, 'blobs-manifest.json'),
  ]
}

export const getSSRLambdas = async (publish: string): Promise<SSRLambda[]> => {
  const commonDependencies = await getCommonDependencies(publish)
  const ssrRoutes = await getSSRRoutes(publish)

  // TODO: for now, they're the same - but we should separate them
  const nonOdbRoutes = ssrRoutes
  const odbRoutes = ssrRoutes

  const ssrDependencies = await getSSRDependencies(publish)

  return [
    {
      functionName: HANDLER_FUNCTION_NAME,
      functionTitle: HANDLER_FUNCTION_TITLE,
      includedFiles: [
        ...commonDependencies,
        ...ssrDependencies,
        ...nonOdbRoutes.flatMap((route) => route.includedFiles),
      ],
      routes: nonOdbRoutes,
    },
    {
      functionName: ODB_FUNCTION_NAME,
      functionTitle: ODB_FUNCTION_TITLE,
      includedFiles: [...commonDependencies, ...ssrDependencies, ...odbRoutes.flatMap((route) => route.includedFiles)],
      routes: odbRoutes,
    },
  ]
}

const getSSRRoutes = async (publish: string): Promise<RouteConfig[]> => {
  const pageManifest = (await readJSON(join(publish, 'server', 'pages-manifest.json'))) as Record<string, string>
  const pageManifestRoutes = Object.entries(pageManifest).filter(
    ([page, compiled]) => !page.startsWith('/api/') && !compiled.endsWith('.html'),
  )

  const appPathsManifest: Record<string, string> = await readJSON(
    join(publish, 'server', 'app-paths-manifest.json'),
  ).catch(() => ({}))
  const appRoutes = Object.entries(appPathsManifest)

  const routes = [...pageManifestRoutes, ...appRoutes]

  return await Promise.all(
    routes.map(async ([route, compiled]) => {
      const functionName = getFunctionNameForPage(route)

      const compiledPath = join(publish, 'server', compiled)

      const routeDependencies = await getDependenciesOfFile(compiledPath)
      const includedFiles = [compiledPath, ...routeDependencies]

      return {
        functionName,
        route,
        compiled,
        includedFiles,
      }
    }),
  )
}

export const getAPILambdas = async (
  publish: string,
  baseDir: string,
  pageExtensions: string[],
): Promise<APILambda[]> => {
  const commonDependencies = await getCommonDependencies(publish)

  const threshold = LAMBDA_WARNING_SIZE - (await getBundleWeight(commonDependencies))

  const apiRoutes = await getApiRouteConfigs(publish, baseDir, pageExtensions)

  const packFunctions = async (routes: ApiRouteConfig[], type?: ApiRouteType): Promise<APILambda[]> => {
    const weighedRoutes = await Promise.all(
      routes.map(async (route) => ({ value: route, weight: await getBundleWeight(route.includedFiles) })),
    )

    const bins = pack(weighedRoutes, threshold)

    return bins.map((bin) => {
      if (bin.length === 1) {
        const [func] = bin
        const { functionName, functionTitle, config, includedFiles } = func
        return {
          functionName,
          functionTitle,
          routes: [func],
          includedFiles: [...commonDependencies, ...includedFiles],
          type: config.type,
        }
      }

      const includedFiles = [...commonDependencies, ...bin.flatMap((route) => route.includedFiles)]
      const nonSingletonBins = bins.filter((b) => b.length > 1)
      if (nonSingletonBins.length === 1) {
        return {
          functionName: API_FUNCTION_NAME,
          functionTitle: API_FUNCTION_TITLE,
          includedFiles,
          routes: bin,
          type,
        }
      }

      const indexInNonSingletonBins = nonSingletonBins.indexOf(bin)

      return {
        functionName: `${API_FUNCTION_NAME}-${indexInNonSingletonBins + 1}`,
        functionTitle: `${API_FUNCTION_TITLE} ${indexInNonSingletonBins + 1}/${nonSingletonBins.length}`,
        includedFiles,
        routes: bin,
        type,
      }
    })
  }

  const standardFunctions = apiRoutes.filter(
    (route) =>
      !isEdgeConfig(route.config.runtime) &&
      route.config.type !== ApiRouteType.BACKGROUND &&
      route.config.type !== ApiRouteType.SCHEDULED,
  )
  const scheduledFunctions = apiRoutes.filter((route) => route.config.type === ApiRouteType.SCHEDULED)
  const backgroundFunctions = apiRoutes.filter((route) => route.config.type === ApiRouteType.BACKGROUND)

  const scheduledLambdas: APILambda[] = scheduledFunctions.map(packSingleFunction)

  const [standardLambdas, backgroundLambdas] = await Promise.all([
    packFunctions(standardFunctions),
    packFunctions(backgroundFunctions, ApiRouteType.BACKGROUND),
  ])
  return [...standardLambdas, ...backgroundLambdas, ...scheduledLambdas]
}

/**
 * Look for API routes, and extract the config from the source file.
 */
export const getApiRouteConfigs = async (
  publish: string,
  appDir: string,
  pageExtensions?: string[],
): Promise<Array<ApiRouteConfig>> => {
  const pages = await readJSON(join(publish, 'server', 'pages-manifest.json'))
  const apiRoutes = Object.keys(pages).filter((page) => page.startsWith('/api/'))
  // two possible places
  // Ref: https://nextjs.org/docs/advanced-features/src-directory
  const pagesDir = join(appDir, 'pages')
  const srcPagesDir = join(appDir, 'src', 'pages')

  return await Promise.all(
    apiRoutes.map(async (apiRoute) => {
      const filePath = getSourceFileForPage(apiRoute, [pagesDir, srcPagesDir], pageExtensions)
      const config = await extractConfigFromFile(filePath, appDir)

      const functionName = getFunctionNameForPage(apiRoute, config.type === ApiRouteType.BACKGROUND)
      const functionTitle = `${API_FUNCTION_TITLE} ${apiRoute}`

      const compiled = pages[apiRoute]
      const compiledPath = join(publish, 'server', compiled)

      const routeDependencies = await getDependenciesOfFile(compiledPath)
      const includedFiles = [compiledPath, ...routeDependencies]

      return {
        functionName,
        functionTitle,
        route: apiRoute,
        config,
        compiled,
        includedFiles,
      }
    }),
  )
}

/**
 * Looks for extended API routes (background and scheduled functions) and extract the config from the source file.
 */
export const getExtendedApiRouteConfigs = async (
  publish: string,
  appDir: string,
  pageExtensions?: string[],
): Promise<Array<ApiRouteConfig>> => {
  const settledApiRoutes = await getApiRouteConfigs(publish, appDir, pageExtensions)

  // We only want to return the API routes that are background or scheduled functions
  return settledApiRoutes.filter((apiRoute) => apiRoute.config.type !== undefined)
}

export const packSingleFunction = (func: ApiRouteConfig): APILambda => ({
  functionName: func.functionName,
  functionTitle: func.functionTitle,
  includedFiles: func.includedFiles,
  routes: [func],
  type: func.config.type,
})

interface FunctionsManifest {
  functions: Array<{ name: string; schedule?: string }>
}

/**
 * Warn the user of the caveats if they're using background or scheduled API routes
 */

export const warnOnApiRoutes = async ({
  FUNCTIONS_DIST,
}: Pick<NetlifyPluginConstants, 'FUNCTIONS_DIST'>): Promise<void> => {
  const functionsManifestPath = join(FUNCTIONS_DIST, 'manifest.json')
  if (!existsSync(functionsManifestPath)) {
    return
  }

  const { functions }: FunctionsManifest = await readJSON(functionsManifestPath)

  if (functions.some((func) => func.name.endsWith('-background'))) {
    console.warn(
      outdent`
        ${chalk.yellowBright`Using background API routes`}
        If your account type does not support background functions, the deploy will fail.
        During local development, background API routes will run as regular API routes, but in production they will immediately return an empty "202 Accepted" response.
      `,
    )
  }

  if (functions.some((func) => func.schedule)) {
    console.warn(
      outdent`
        ${chalk.yellowBright`Using scheduled API routes`}
        These are run on a schedule when deployed to production.
        You can test them locally by loading them in your browser but this will not be available when deployed, and any returned value is ignored.
      `,
    )
  }
}<|MERGE_RESOLUTION|>--- conflicted
+++ resolved
@@ -1,8 +1,4 @@
-<<<<<<< HEAD
-import type { NetlifyPluginConstants } from '@netlify/build/types'
-=======
-import type { NetlifyConfig, NetlifyPluginConstants } from '@netlify/build'
->>>>>>> 74936eee
+import type { NetlifyPluginConstants } from '@netlify/build'
 import bridgeFile from '@vercel/node-bridge'
 import chalk from 'chalk'
 import { copyFile, ensureDir, existsSync, readJSON, writeFile, stat } from 'fs-extra'
