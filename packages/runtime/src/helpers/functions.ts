--- conflicted
+++ resolved
@@ -1,9 +1,6 @@
-<<<<<<< HEAD
 import { cpus } from 'os'
 
 import { Blobs } from '@netlify/blobs/dist/src/main'
-=======
->>>>>>> 88954f74
 import type { NetlifyConfig, NetlifyPluginConstants } from '@netlify/build/types'
 import bridgeFile from '@vercel/node-bridge'
 import chalk from 'chalk'
