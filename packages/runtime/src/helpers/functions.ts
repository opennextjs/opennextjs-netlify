import type { NetlifyConfig, NetlifyPluginConstants } from '@netlify/build'
import bridgeFile from '@vercel/node-bridge'
import chalk from 'chalk'
import destr from 'destr'
import { copyFile, ensureDir, existsSync, readJSON, writeFile, writeJSON, stat } from 'fs-extra'
import type { ImageConfigComplete, RemotePattern } from 'next/dist/shared/lib/image-config'
import { outdent } from 'outdent'
import { join, relative, resolve, dirname } from 'pathe'
import glob from 'tiny-glob'

import {
  HANDLER_FUNCTION_NAME,
  ODB_FUNCTION_NAME,
  IMAGE_FUNCTION_NAME,
  DEFAULT_FUNCTIONS_SRC,
  HANDLER_FUNCTION_TITLE,
  ODB_FUNCTION_TITLE,
  IMAGE_FUNCTION_TITLE,
} from '../constants'
import { getApiHandler } from '../templates/getApiHandler'
import { getHandler } from '../templates/getHandler'
import { getResolverForPages, getResolverForSourceFiles } from '../templates/getPageResolver'

<<<<<<< HEAD
import { ApiConfig, ApiRouteType, extractConfigFromFile, isEdgeConfig } from './analysis'
import { getSourceFileForPage, getDependenciesOfFile } from './files'
import { writeFunctionConfiguration } from './functionsMetaData'
import { pack } from './pack'
=======
import { ApiConfig, extractConfigFromFile, isEdgeConfig } from './analysis'
import { getServerFile, getSourceFileForPage } from './files'
import { writeFunctionConfiguration } from './functionsMetaData'
import { ApiRouteType } from './types'
>>>>>>> 881325c0
import { getFunctionNameForPage } from './utils'

// TODO, for reviewer: I added my properties here because that was the easiest way,
// but is it the right spot for it?
export interface ApiRouteConfig {
  functionName: string
  route: string
  config: ApiConfig
  compiled: string
  includedFiles: string[]
}

export interface APILambda {
  functionName: string
  routes: ApiRouteConfig[]
  includedFiles: string[]
  type?: ApiRouteType
}

export const generateFunctions = async (
  { FUNCTIONS_SRC = DEFAULT_FUNCTIONS_SRC, INTERNAL_FUNCTIONS_SRC, PUBLISH_DIR }: NetlifyPluginConstants,
  appDir: string,
  apiLambdas: APILambda[],
): Promise<void> => {
  const publish = resolve(PUBLISH_DIR)
  const functionsDir = resolve(INTERNAL_FUNCTIONS_SRC || FUNCTIONS_SRC)
  const functionDir = join(functionsDir, HANDLER_FUNCTION_NAME)
  const publishDir = relative(functionDir, publish)

<<<<<<< HEAD
  for (const apiLambda of apiLambdas) {
    const { functionName, routes, type, includedFiles } = apiLambda

    const apiHandlerSource = getApiHandler({
      schedule: type === ApiRouteType.SCHEDULED ? routes[0].config.schedule : undefined,
=======
  const nextServerModuleAbsoluteLocation = getServerFile(appDir, false)
  const nextServerModuleRelativeLocation = nextServerModuleAbsoluteLocation
    ? relative(functionDir, nextServerModuleAbsoluteLocation)
    : undefined

  for (const { route, config, compiled } of apiRoutes) {
    // Don't write a lambda if the runtime is edge
    if (isEdgeConfig(config.runtime)) {
      continue
    }
    const apiHandlerSource = await getApiHandler({
      page: route,
      config,
>>>>>>> 881325c0
      publishDir,
      appDir: relative(functionDir, appDir),
      nextServerModuleRelativeLocation,
    })

    await ensureDir(join(functionsDir, functionName))

    // write main API handler file
    await writeFile(join(functionsDir, functionName, `${functionName}.js`), apiHandlerSource)

    // copy handler dependencies (VercelNodeBridge, NetlifyNextServer, etc.)
    await copyFile(bridgeFile, join(functionsDir, functionName, 'bridge.js'))
    await copyFile(
      join(__dirname, '..', '..', 'lib', 'templates', 'server.js'),
      join(functionsDir, functionName, 'server.js'),
    )
    await copyFile(
      join(__dirname, '..', '..', 'lib', 'templates', 'handlerUtils.js'),
      join(functionsDir, functionName, 'handlerUtils.js'),
    )

    const resolveSourceFile = (file: string) => join(publish, 'server', file)

    // TODO: this should be unneeded once we use the `none` bundler
    const resolverSource = await getResolverForSourceFiles({
      functionsDir,
      // These extra pages are always included by Next.js
      sourceFiles: [
        ...routes.map((route) => route.compiled),
        'pages/_app.js',
        'pages/_document.js',
        'pages/_error.js',
      ].map(resolveSourceFile),
    })
    await writeFile(join(functionsDir, functionName, 'pages.js'), resolverSource)

    const nfInternalFiles = await glob(join(functionsDir, functionName, '**'))
    includedFiles.push(...nfInternalFiles)
  }

  const writeHandler = async (functionName: string, functionTitle: string, isODB: boolean) => {
<<<<<<< HEAD
    const handlerSource = getHandler({ isODB, publishDir, appDir: relative(functionDir, appDir) })
=======
    const handlerSource = await getHandler({
      isODB,
      publishDir,
      appDir: relative(functionDir, appDir),
      nextServerModuleRelativeLocation,
    })
>>>>>>> 881325c0
    await ensureDir(join(functionsDir, functionName))

    // write main handler file (standard or ODB)
    await writeFile(join(functionsDir, functionName, `${functionName}.js`), handlerSource)

    // copy handler dependencies (VercelNodeBridge, NetlifyNextServer, etc.)
    await copyFile(bridgeFile, join(functionsDir, functionName, 'bridge.js'))
    await copyFile(
      join(__dirname, '..', '..', 'lib', 'templates', 'server.js'),
      join(functionsDir, functionName, 'server.js'),
    )
    await copyFile(
      join(__dirname, '..', '..', 'lib', 'templates', 'handlerUtils.js'),
      join(functionsDir, functionName, 'handlerUtils.js'),
    )
    writeFunctionConfiguration({ functionName, functionTitle, functionsDir })
  }

  await writeHandler(HANDLER_FUNCTION_NAME, HANDLER_FUNCTION_TITLE, false)
  await writeHandler(ODB_FUNCTION_NAME, ODB_FUNCTION_TITLE, true)
}

/**
 * Writes a file in each function directory that contains references to every page entrypoint.
 * This is just so that the nft bundler knows about them. We'll eventually do this better.
 */
export const generatePagesResolver = async ({
  INTERNAL_FUNCTIONS_SRC,
  FUNCTIONS_SRC = DEFAULT_FUNCTIONS_SRC,
  PUBLISH_DIR,
}: NetlifyPluginConstants): Promise<void> => {
  const functionsPath = INTERNAL_FUNCTIONS_SRC || FUNCTIONS_SRC

  const jsSource = await getResolverForPages(PUBLISH_DIR)

  await writeFile(join(functionsPath, ODB_FUNCTION_NAME, 'pages.js'), jsSource)
  await writeFile(join(functionsPath, HANDLER_FUNCTION_NAME, 'pages.js'), jsSource)
}

// Move our next/image function into the correct functions directory
export const setupImageFunction = async ({
  constants: { INTERNAL_FUNCTIONS_SRC, FUNCTIONS_SRC = DEFAULT_FUNCTIONS_SRC, IS_LOCAL },
  imageconfig = {},
  netlifyConfig,
  basePath,
  remotePatterns,
  responseHeaders,
}: {
  constants: NetlifyPluginConstants
  netlifyConfig: NetlifyConfig
  basePath: string
  imageconfig: Partial<ImageConfigComplete>
  remotePatterns: RemotePattern[]
  responseHeaders?: Record<string, string>
}): Promise<void> => {
  const imagePath = imageconfig.path || '/_next/image'

  if (destr(process.env.DISABLE_IPX)) {
    // If no image loader is specified, need to redirect to a 404 page since there's no
    // backing loader to serve local site images once deployed to Netlify
    if (!IS_LOCAL && imageconfig.loader === 'default') {
      netlifyConfig.redirects.push({
        from: `${imagePath}*`,
        query: { url: ':url', w: ':width', q: ':quality' },
        to: '/404.html',
        status: 404,
        force: true,
      })
    }
  } else {
    const functionsPath = INTERNAL_FUNCTIONS_SRC || FUNCTIONS_SRC
    const functionName = `${IMAGE_FUNCTION_NAME}.js`
    const functionDirectory = join(functionsPath, IMAGE_FUNCTION_NAME)

    await ensureDir(functionDirectory)
    await writeJSON(join(functionDirectory, 'imageconfig.json'), {
      ...imageconfig,
      basePath: [basePath, IMAGE_FUNCTION_NAME].join('/'),
      remotePatterns,
      responseHeaders,
    })

    await copyFile(join(__dirname, '..', '..', 'lib', 'templates', 'ipx.js'), join(functionDirectory, functionName))
    writeFunctionConfiguration({
      functionName: IMAGE_FUNCTION_NAME,
      functionTitle: IMAGE_FUNCTION_TITLE,
      functionsDir: functionsPath,
    })

    // If we have edge functions then the request will have already been rewritten
    // so this won't match. This is matched if edge is disabled or unavailable.
    netlifyConfig.redirects.push({
      from: `${imagePath}*`,
      query: { url: ':url', w: ':width', q: ':quality' },
      to: `${basePath}/${IMAGE_FUNCTION_NAME}/w_:width,q_:quality/:url`,
      status: 301,
    })

    netlifyConfig.redirects.push({
      from: `${basePath}/${IMAGE_FUNCTION_NAME}/*`,
      to: `/.netlify/builders/${IMAGE_FUNCTION_NAME}`,
      status: 200,
    })
  }

  if (basePath) {
    // next/image generates image static URLs that still point at the site root
    netlifyConfig.redirects.push({
      from: '/_next/static/image/*',
      to: '/static/image/:splat',
      status: 200,
    })
  }
}

const traceRequiredServerFiles = async (publish: string): Promise<string[]> => {
  const requiredServerFilesPath = join(publish, 'required-server-files.json')
  const { files } = (await readJSON(requiredServerFilesPath)) as { files: string[] }
  files.push(requiredServerFilesPath)
  return files
}

const traceNextServer = async (publish: string, baseDir: string): Promise<string[]> => {
  const nextServerDeps = await getDependenciesOfFile(join(publish, 'next-server.js'))

  // during testing, i've seen `next-server` contain only one line.
  // this is a sanity check to make sure we're getting all the deps.
  if (nextServerDeps.length < 10) {
    console.error(nextServerDeps)
    throw new Error("next-server.js.nft.json didn't contain all dependencies.")
  }

  const filtered = nextServerDeps.filter((f) => {
    // NFT detects a bunch of large development files that we don't need.
    if (f.endsWith('.development.js')) return false

    // not needed for API Routes!
    if (f === 'node_modules/sass/sass.dart.js') return false

    return true
  })

  return filtered.map((file) => relative(baseDir, file))
}

export const traceNPMPackage = async (packageName: string, publish: string) => {
  try {
    return await glob(join(dirname(require.resolve(packageName, { paths: [publish] })), '**', '*'))
  } catch (error) {
    if (process.env.NODE_ENV === 'test') {
      return []
    }
    throw error
  }
}

export const getAPIPRouteCommonDependencies = async (publish: string, baseDir: string) => {
  const [requiredServerFiles, nextServerFiles, followRedirectsFiles] = await Promise.all([
    traceRequiredServerFiles(publish),
    traceNextServer(publish, baseDir),

    // used by our own bridge.js
    traceNPMPackage('follow-redirects', publish),
  ])

  return [...requiredServerFiles, ...nextServerFiles, ...followRedirectsFiles]
}

const sum = (arr: number[]) => arr.reduce((v, current) => v + current, 0)

// TODO: cache results
const getBundleWeight = async (patterns: string[]) => {
  const sizes = await Promise.all(
    patterns.flatMap(async (pattern) => {
      const files = await glob(pattern)
      return Promise.all(
        files.map(async (file) => {
          const fStat = await stat(file)
          if (fStat.isFile()) {
            return fStat.size
          }
          return 0
        }),
      )
    }),
  )

  return sum(sizes.flat(1))
}

const MB = 1024 * 1024

export const getAPILambdas = async (
  publish: string,
  baseDir: string,
  pageExtensions: string[],
): Promise<APILambda[]> => {
  const commonDependencies = await getAPIPRouteCommonDependencies(publish, baseDir)

  const threshold = 50 * MB - (await getBundleWeight(commonDependencies))

  const apiRoutes = await getApiRouteConfigs(publish, baseDir, pageExtensions)

  const packFunctions = async (routes: ApiRouteConfig[], type?: ApiRouteType): Promise<APILambda[]> => {
    const weighedRoutes = await Promise.all(
      routes.map(async (route) => ({ value: route, weight: await getBundleWeight(route.includedFiles) })),
    )

    const bins = pack(weighedRoutes, threshold)

    return bins.map((bin, index) => ({
      functionName: bin.length === 1 ? bin[0].functionName : `api-${index}`,
      routes: bin,
      includedFiles: [...commonDependencies, ...routes.flatMap((route) => route.includedFiles)],
      type,
    }))
  }

  const standardFunctions = apiRoutes.filter(
    (route) =>
      !isEdgeConfig(route.config.runtime) &&
      route.config.type !== ApiRouteType.BACKGROUND &&
      route.config.type !== ApiRouteType.SCHEDULED,
  )
  const scheduledFunctions = apiRoutes.filter((route) => route.config.type === ApiRouteType.SCHEDULED)
  const backgroundFunctions = apiRoutes.filter((route) => route.config.type === ApiRouteType.BACKGROUND)

  const scheduledLambdas: APILambda[] = scheduledFunctions.map(packSingleFunction)

  const [standardLambdas, backgroundLambdas] = await Promise.all([
    packFunctions(standardFunctions),
    packFunctions(backgroundFunctions, ApiRouteType.BACKGROUND),
  ])
  return [...standardLambdas, ...backgroundLambdas, ...scheduledLambdas]
}

/**
 * Look for API routes, and extract the config from the source file.
 */
export const getApiRouteConfigs = async (
  publish: string,
<<<<<<< HEAD
  baseDir: string,
  pageExtensions?: string[],
=======
  appDir: string,
  pageExtensions: string[],
>>>>>>> 881325c0
): Promise<Array<ApiRouteConfig>> => {
  const pages = await readJSON(join(publish, 'server', 'pages-manifest.json'))
  const apiRoutes = Object.keys(pages).filter((page) => page.startsWith('/api/'))
  // two possible places
  // Ref: https://nextjs.org/docs/advanced-features/src-directory
  const pagesDir = join(appDir, 'pages')
  const srcPagesDir = join(appDir, 'src', 'pages')

  return await Promise.all(
    apiRoutes.map(async (apiRoute) => {
      const filePath = getSourceFileForPage(apiRoute, [pagesDir, srcPagesDir], pageExtensions)
<<<<<<< HEAD
      const config = await extractConfigFromFile(filePath)

      const functionName = getFunctionNameForPage(apiRoute, config.type === ApiRouteType.BACKGROUND)

      const compiled = pages[apiRoute]
      const compiledPath = join(publish, 'server', compiled)

      const routeDependencies = await getDependenciesOfFile(compiledPath)
      const includedFiles = [compiledPath, ...routeDependencies]

      return {
        functionName,
        route: apiRoute,
        config,
        compiled,
        includedFiles,
      }
=======
      return { route: apiRoute, config: await extractConfigFromFile(filePath, appDir), compiled: pages[apiRoute] }
>>>>>>> 881325c0
    }),
  )
}

/**
 * Looks for extended API routes (background and scheduled functions) and extract the config from the source file.
 */
export const getExtendedApiRouteConfigs = async (
  publish: string,
  appDir: string,
  pageExtensions: string[],
): Promise<Array<ApiRouteConfig>> => {
  const settledApiRoutes = await getApiRouteConfigs(publish, appDir, pageExtensions)

  // We only want to return the API routes that are background or scheduled functions
  return settledApiRoutes.filter((apiRoute) => apiRoute.config.type !== undefined)
}

export const packSingleFunction = (func: ApiRouteConfig): APILambda => ({
  functionName: func.functionName,
  includedFiles: func.includedFiles,
  routes: [func],
  type: func.config.type,
})

interface FunctionsManifest {
  functions: Array<{ name: string; schedule?: string }>
}

/**
 * Warn the user of the caveats if they're using background or scheduled API routes
 */

export const warnOnApiRoutes = async ({
  FUNCTIONS_DIST,
}: Pick<NetlifyPluginConstants, 'FUNCTIONS_DIST'>): Promise<void> => {
  const functionsManifestPath = join(FUNCTIONS_DIST, 'manifest.json')
  if (!existsSync(functionsManifestPath)) {
    return
  }

  const { functions }: FunctionsManifest = await readJSON(functionsManifestPath)

  if (functions.some((func) => func.name.endsWith('-background'))) {
    console.warn(
      outdent`
        ${chalk.yellowBright`Using background API routes`}
        If your account type does not support background functions, the deploy will fail.
        During local development, background API routes will run as regular API routes, but in production they will immediately return an empty "202 Accepted" response.
      `,
    )
  }

  if (functions.some((func) => func.schedule)) {
    console.warn(
      outdent`
        ${chalk.yellowBright`Using scheduled API routes`}
        These are run on a schedule when deployed to production.
        You can test them locally by loading them in your browser but this will not be available when deployed, and any returned value is ignored.
      `,
    )
  }
}<|MERGE_RESOLUTION|>--- conflicted
+++ resolved
@@ -21,18 +21,12 @@
 import { getHandler } from '../templates/getHandler'
 import { getResolverForPages, getResolverForSourceFiles } from '../templates/getPageResolver'
 
-<<<<<<< HEAD
-import { ApiConfig, ApiRouteType, extractConfigFromFile, isEdgeConfig } from './analysis'
-import { getSourceFileForPage, getDependenciesOfFile } from './files'
-import { writeFunctionConfiguration } from './functionsMetaData'
-import { pack } from './pack'
-=======
 import { ApiConfig, extractConfigFromFile, isEdgeConfig } from './analysis'
-import { getServerFile, getSourceFileForPage } from './files'
+import { getDependenciesOfFile, getServerFile, getSourceFileForPage } from './files'
 import { writeFunctionConfiguration } from './functionsMetaData'
 import { ApiRouteType } from './types'
->>>>>>> 881325c0
 import { getFunctionNameForPage } from './utils'
+import { pack } from './pack'
 
 // TODO, for reviewer: I added my properties here because that was the easiest way,
 // but is it the right spot for it?
@@ -61,27 +55,16 @@
   const functionDir = join(functionsDir, HANDLER_FUNCTION_NAME)
   const publishDir = relative(functionDir, publish)
 
-<<<<<<< HEAD
-  for (const apiLambda of apiLambdas) {
-    const { functionName, routes, type, includedFiles } = apiLambda
-
-    const apiHandlerSource = getApiHandler({
-      schedule: type === ApiRouteType.SCHEDULED ? routes[0].config.schedule : undefined,
-=======
   const nextServerModuleAbsoluteLocation = getServerFile(appDir, false)
   const nextServerModuleRelativeLocation = nextServerModuleAbsoluteLocation
     ? relative(functionDir, nextServerModuleAbsoluteLocation)
     : undefined
 
-  for (const { route, config, compiled } of apiRoutes) {
-    // Don't write a lambda if the runtime is edge
-    if (isEdgeConfig(config.runtime)) {
-      continue
-    }
-    const apiHandlerSource = await getApiHandler({
-      page: route,
-      config,
->>>>>>> 881325c0
+  for (const apiLambda of apiLambdas) {
+    const { functionName, routes, type, includedFiles } = apiLambda
+
+    const apiHandlerSource = getApiHandler({
+      schedule: type === ApiRouteType.SCHEDULED ? routes[0].config.schedule : undefined,
       publishDir,
       appDir: relative(functionDir, appDir),
       nextServerModuleRelativeLocation,
@@ -123,16 +106,12 @@
   }
 
   const writeHandler = async (functionName: string, functionTitle: string, isODB: boolean) => {
-<<<<<<< HEAD
-    const handlerSource = getHandler({ isODB, publishDir, appDir: relative(functionDir, appDir) })
-=======
-    const handlerSource = await getHandler({
+    const handlerSource = getHandler({
       isODB,
       publishDir,
       appDir: relative(functionDir, appDir),
       nextServerModuleRelativeLocation,
     })
->>>>>>> 881325c0
     await ensureDir(join(functionsDir, functionName))
 
     // write main handler file (standard or ODB)
@@ -374,13 +353,8 @@
  */
 export const getApiRouteConfigs = async (
   publish: string,
-<<<<<<< HEAD
-  baseDir: string,
-  pageExtensions?: string[],
-=======
   appDir: string,
   pageExtensions: string[],
->>>>>>> 881325c0
 ): Promise<Array<ApiRouteConfig>> => {
   const pages = await readJSON(join(publish, 'server', 'pages-manifest.json'))
   const apiRoutes = Object.keys(pages).filter((page) => page.startsWith('/api/'))
@@ -392,8 +366,7 @@
   return await Promise.all(
     apiRoutes.map(async (apiRoute) => {
       const filePath = getSourceFileForPage(apiRoute, [pagesDir, srcPagesDir], pageExtensions)
-<<<<<<< HEAD
-      const config = await extractConfigFromFile(filePath)
+      const config = await extractConfigFromFile(filePath, appDir)
 
       const functionName = getFunctionNameForPage(apiRoute, config.type === ApiRouteType.BACKGROUND)
 
@@ -410,9 +383,6 @@
         compiled,
         includedFiles,
       }
-=======
-      return { route: apiRoute, config: await extractConfigFromFile(filePath, appDir), compiled: pages[apiRoute] }
->>>>>>> 881325c0
     }),
   )
 }
