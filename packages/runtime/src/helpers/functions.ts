--- conflicted
+++ resolved
@@ -211,15 +211,11 @@
 /**
  * Look for API routes, and extract the config from the source file.
  */
-<<<<<<< HEAD
-export const getApiRouteConfigs = async (publish: string, appDir: string): Promise<Array<ApiRouteConfig>> => {
-=======
 export const getApiRouteConfigs = async (
   publish: string,
-  baseDir: string,
+  appDir: string,
   pageExtensions: string[],
 ): Promise<Array<ApiRouteConfig>> => {
->>>>>>> 940cbbc3
   const pages = await readJSON(join(publish, 'server', 'pages-manifest.json'))
   const apiRoutes = Object.keys(pages).filter((page) => page.startsWith('/api/'))
   // two possible places
@@ -229,13 +225,8 @@
 
   return await Promise.all(
     apiRoutes.map(async (apiRoute) => {
-<<<<<<< HEAD
-      const filePath = getSourceFileForPage(apiRoute, [pagesDir, srcPagesDir])
+      const filePath = getSourceFileForPage(apiRoute, [pagesDir, srcPagesDir], pageExtensions)
       return { route: apiRoute, config: await extractConfigFromFile(filePath, appDir), compiled: pages[apiRoute] }
-=======
-      const filePath = getSourceFileForPage(apiRoute, [pagesDir, srcPagesDir], pageExtensions)
-      return { route: apiRoute, config: await extractConfigFromFile(filePath), compiled: pages[apiRoute] }
->>>>>>> 940cbbc3
     }),
   )
 }
@@ -243,17 +234,12 @@
 /**
  * Looks for extended API routes (background and scheduled functions) and extract the config from the source file.
  */
-<<<<<<< HEAD
-export const getExtendedApiRouteConfigs = async (publish: string, appDir: string): Promise<Array<ApiRouteConfig>> => {
-  const settledApiRoutes = await getApiRouteConfigs(publish, appDir)
-=======
 export const getExtendedApiRouteConfigs = async (
   publish: string,
-  baseDir: string,
+  appDir: string,
   pageExtensions: string[],
 ): Promise<Array<ApiRouteConfig>> => {
-  const settledApiRoutes = await getApiRouteConfigs(publish, baseDir, pageExtensions)
->>>>>>> 940cbbc3
+  const settledApiRoutes = await getApiRouteConfigs(publish, appDir, pageExtensions)
 
   // We only want to return the API routes that are background or scheduled functions
   return settledApiRoutes.filter((apiRoute) => apiRoute.config.type !== undefined)
