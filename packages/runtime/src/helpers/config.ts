--- conflicted
+++ resolved
@@ -112,15 +112,12 @@
     netlifyConfig.functions._ipx ||= {}
     netlifyConfig.functions._ipx.node_bundler = 'nft'
   }
-<<<<<<< HEAD
-=======
 
   // If the user has manually added the module to included_files, then don't exclude it
   const excludedModules = DEFAULT_EXCLUDED_MODULES.filter(
     (moduleName) => !hasManuallyAddedModule({ netlifyConfig, moduleName }),
   )
 
->>>>>>> e65186f3
   /* eslint-enable no-underscore-dangle */
   ;[HANDLER_FUNCTION_NAME, ODB_FUNCTION_NAME, '_api_*'].forEach((functionName) => {
     netlifyConfig.functions[functionName] ||= { included_files: [], external_node_modules: [] }
