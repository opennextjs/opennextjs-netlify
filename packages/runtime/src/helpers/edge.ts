import { promises as fs, existsSync } from 'fs'
import { resolve, join } from 'path'

import type { NetlifyConfig, NetlifyPluginConstants } from '@netlify/build'
import { greenBright } from 'chalk'
import destr from 'destr'
import { copy, copyFile, emptyDir, ensureDir, readJson, writeJSON, writeJson } from 'fs-extra'
import type { MiddlewareManifest } from 'next/dist/build/webpack/plugins/middleware-plugin'
import type { RouteHas } from 'next/dist/lib/load-custom-routes'
import { outdent } from 'outdent'

import { getRequiredServerFiles, NextConfig } from './config'
import { makeLocaleOptional, stripLookahead } from './matchers'
import { RoutesManifest } from './types'

// This is the format as of next@12.2
interface EdgeFunctionDefinitionV1 {
  env: string[]
  files: string[]
  name: string
  page: string
  regexp: string
}

interface AssetRef {
  name: string
  filePath: string
}
export interface MiddlewareMatcher {
  regexp: string
  locale?: false
  has?: RouteHas[]
}

// This is the format after next@12.3.0
interface EdgeFunctionDefinitionV2 {
  env: string[]
  files: string[]
  name: string
  page: string
  matchers: MiddlewareMatcher[]
  wasm?: AssetRef[]
  assets?: AssetRef[]
}

type EdgeFunctionDefinition = EdgeFunctionDefinitionV1 | EdgeFunctionDefinitionV2

export interface FunctionManifest {
  version: 1
  functions: Array<
    | {
        function: string
        name?: string
        path: string
        cache?: 'manual'
      }
    | {
        function: string
        name?: string
        pattern: string
        cache?: 'manual'
      }
  >
  import_map?: string
}

const maybeLoadJson = <T>(path: string): Promise<T> | null => {
  if (existsSync(path)) {
    return readJson(path)
  }
}

export const loadMiddlewareManifest = (netlifyConfig: NetlifyConfig): Promise<MiddlewareManifest | null> =>
  maybeLoadJson(resolve(netlifyConfig.build.publish, 'server', 'middleware-manifest.json'))

export const loadAppPathRoutesManifest = (netlifyConfig: NetlifyConfig): Promise<Record<string, string> | null> =>
  maybeLoadJson(resolve(netlifyConfig.build.publish, 'app-path-routes-manifest.json'))

/**
 * Convert the Next middleware name into a valid Edge Function name
 */
const sanitizeName = (name: string) => `next_${name.replace(/\W/g, '_')}`

/**
 * Initialization added to the top of the edge function bundle
 */
const preamble = /* js */ `
import {
  decode as _base64Decode,
} from "https://deno.land/std@0.159.0/encoding/base64.ts";
// Deno defines "window", but naughty libraries think this means it's a browser
delete globalThis.window
globalThis.process = { env: {...Deno.env.toObject(), NEXT_RUNTIME: 'edge', 'NEXT_PRIVATE_MINIMAL_MODE': '1' } }
globalThis.EdgeRuntime = "netlify-edge"
let _ENTRIES = {}

// Next.js uses this extension to the Headers API implemented by Cloudflare workerd
if(!('getAll' in Headers.prototype)) {
  Headers.prototype.getAll = function getAll(name) {
    name = name.toLowerCase();
    if (name !== "set-cookie") {
      throw new Error("Headers.getAll is only supported for Set-Cookie");
    }
    return [...this.entries()]
      .filter(([key]) => key === name)
      .map(([, value]) => value);
  };
}
//  Next uses blob: urls to refer to local assets, so we need to intercept these
const _fetch = globalThis.fetch
const fetch = async (url, init) => {
  try {
    if (typeof url === 'object' && url.href?.startsWith('blob:')) {
      const key = url.href.slice(5)
      if (key in _ASSETS) {
        return new Response(_base64Decode(_ASSETS[key]))
      }
    }
    return await _fetch(url, init)
  } catch (error) {
    console.error(error)
    throw error
  }
}

// Next edge runtime uses "self" as a function-scoped global-like object, but some of the older polyfills expect it to equal globalThis
// See https://nextjs.org/docs/basic-features/supported-browsers-features#polyfills
const self = { ...globalThis, fetch }

`

// Slightly different spacing in different versions!
const IMPORT_UNSUPPORTED = [
  `Object.defineProperty(globalThis,"__import_unsupported"`,
  `    Object.defineProperty(globalThis, "__import_unsupported"`,
]
/**
 * Concatenates the Next edge function code with the required chunks and adds an export
 */
const getMiddlewareBundle = async ({
  edgeFunctionDefinition,
  netlifyConfig,
}: {
  edgeFunctionDefinition: EdgeFunctionDefinition
  netlifyConfig: NetlifyConfig
}): Promise<string> => {
  const { publish } = netlifyConfig.build
  const chunks: Array<string> = [preamble]

  if ('wasm' in edgeFunctionDefinition) {
    for (const { name, filePath } of edgeFunctionDefinition.wasm) {
      const wasm = await fs.readFile(join(publish, filePath))
      chunks.push(`const ${name} = _base64Decode(${JSON.stringify(wasm.toString('base64'))}).buffer`)
    }
  }

  if ('assets' in edgeFunctionDefinition) {
    chunks.push(`const _ASSETS = {}`)
    for (const { name, filePath } of edgeFunctionDefinition.assets) {
      const wasm = await fs.readFile(join(publish, filePath))
      chunks.push(`_ASSETS[${JSON.stringify(name)}] = ${JSON.stringify(wasm.toString('base64'))}`)
    }
  }

  for (const file of edgeFunctionDefinition.files) {
    const filePath = join(publish, file)

    let data = await fs.readFile(filePath, 'utf8')
    // Next defines an immutable global variable, which is fine unless you have more than one in the bundle
    // This adds a check to see if the global is already defined
    data = IMPORT_UNSUPPORTED.reduce(
      (acc, val) => acc.replace(val, `('__import_unsupported' in globalThis)||${val}`),
      data,
    )
    chunks.push('{', data, '}')
  }

  const exports = /* js */ `export default _ENTRIES["middleware_${edgeFunctionDefinition.name}"].default;`
  chunks.push(exports)
  return chunks.join('\n')
}

const getEdgeTemplatePath = (file: string) => join(__dirname, '..', '..', 'src', 'templates', 'edge', file)

const copyEdgeSourceFile = ({
  file,
  target,
  edgeFunctionDir,
}: {
  file: string
  edgeFunctionDir: string
  target?: string
}) => fs.copyFile(getEdgeTemplatePath(file), join(edgeFunctionDir, target ?? file))

const writeEdgeFunction = async ({
  edgeFunctionDefinition,
  edgeFunctionRoot,
  netlifyConfig,
  pageRegexMap,
  appPathRoutesManifest = {},
  nextConfig,
  cache,
}: {
  edgeFunctionDefinition: EdgeFunctionDefinition
  edgeFunctionRoot: string
  netlifyConfig: NetlifyConfig
  pageRegexMap?: Map<string, string>
  appPathRoutesManifest?: Record<string, string>
  nextConfig: NextConfig
  cache?: 'manual'
}): Promise<
  Array<{
    function: string
    name: string
    pattern: string
  }>
> => {
  const name = sanitizeName(edgeFunctionDefinition.name)
  const edgeFunctionDir = join(edgeFunctionRoot, name)

  const bundle = await getMiddlewareBundle({
    edgeFunctionDefinition,
    netlifyConfig,
  })

  await ensureDir(edgeFunctionDir)
  await fs.writeFile(join(edgeFunctionDir, 'bundle.js'), bundle)

  await copyEdgeSourceFile({
    edgeFunctionDir,
    file: 'runtime.ts',
    target: 'index.ts',
  })

  const matchers: EdgeFunctionDefinitionV2['matchers'] = []

  // The v1 middleware manifest has a single regexp, but the v2 has an array of matchers
  if ('regexp' in edgeFunctionDefinition) {
    matchers.push({ regexp: edgeFunctionDefinition.regexp })
  } else if (nextConfig.i18n) {
    matchers.push(
      ...edgeFunctionDefinition.matchers.map((matcher) => ({
        ...matcher,
        regexp: makeLocaleOptional(matcher.regexp),
      })),
    )
  } else {
    matchers.push(...edgeFunctionDefinition.matchers)
  }

  // If the EF matches a page, it's an app dir page so needs a matcher too
  // The object will be empty if appDir isn't enabled in the Next config
  if (pageRegexMap && edgeFunctionDefinition.page in appPathRoutesManifest) {
    const regexp = pageRegexMap.get(appPathRoutesManifest[edgeFunctionDefinition.page])
    if (regexp) {
      matchers.push({ regexp })
    }
  }

  await writeJson(join(edgeFunctionDir, 'matchers.json'), matchers)

  // We add a defintion for each matching path
  return matchers.map((matcher) => {
    const pattern = stripLookahead(matcher.regexp)
    return { function: name, pattern, name: edgeFunctionDefinition.name, cache }
  })
}
export const cleanupEdgeFunctions = ({
  INTERNAL_EDGE_FUNCTIONS_SRC = '.netlify/edge-functions',
}: NetlifyPluginConstants) => emptyDir(INTERNAL_EDGE_FUNCTIONS_SRC)

export const writeDevEdgeFunction = async ({
  INTERNAL_EDGE_FUNCTIONS_SRC = '.netlify/edge-functions',
}: NetlifyPluginConstants) => {
  const manifest: FunctionManifest = {
    functions: [
      {
        function: 'next-dev',
        name: 'netlify dev handler',
        path: '/*',
      },
    ],
    version: 1,
  }
  const edgeFunctionRoot = resolve(INTERNAL_EDGE_FUNCTIONS_SRC)
  await emptyDir(edgeFunctionRoot)
  await writeJson(join(edgeFunctionRoot, 'manifest.json'), manifest)
  await copy(getEdgeTemplatePath('../edge-shared'), join(edgeFunctionRoot, 'edge-shared'))

  const edgeFunctionDir = join(edgeFunctionRoot, 'next-dev')
  await ensureDir(edgeFunctionDir)
  await copyEdgeSourceFile({ edgeFunctionDir, file: 'next-dev.js', target: 'index.js' })
}

/**
 * Writes Edge Functions for the Next middleware
 */
export const writeEdgeFunctions = async ({
  netlifyConfig,
  routesManifest,
}: {
  netlifyConfig: NetlifyConfig
  routesManifest: RoutesManifest
}) => {
  const manifest: FunctionManifest = {
    functions: [],
    version: 1,
  }

  const edgeFunctionRoot = resolve('.netlify', 'edge-functions')
  await emptyDir(edgeFunctionRoot)

  const { publish } = netlifyConfig.build
  const nextConfigFile = await getRequiredServerFiles(publish)
  const nextConfig = nextConfigFile.config
  const usesAppDir = nextConfig.experimental?.appDir
  await copy(getEdgeTemplatePath('../edge-shared'), join(edgeFunctionRoot, 'edge-shared'))
  await writeJSON(join(edgeFunctionRoot, 'edge-shared', 'nextConfig.json'), nextConfig)

  if (destr(process.env.NEXT_DISABLE_NETLIFY_EDGE)) {
    return
  }

  const middlewareManifest = await loadMiddlewareManifest(netlifyConfig)
  if (!middlewareManifest) {
    console.error("Couldn't find the middleware manifest")
    return
  }

  let usesEdge = false

  for (const middleware of middlewareManifest.sortedMiddleware) {
    usesEdge = true
    const edgeFunctionDefinition = middlewareManifest.middleware[middleware]
    const functionDefinitions = await writeEdgeFunction({
      edgeFunctionDefinition,
      edgeFunctionRoot,
      netlifyConfig,
      nextConfig,
    })
    manifest.functions.push(...functionDefinitions)
  }
  // Older versions of the manifest format don't have the functions field
  // No, the version field was not incremented
  if (typeof middlewareManifest.functions === 'object') {
    for (const edgeFunctionDefinition of Object.values(middlewareManifest.functions)) {
      usesEdge = true
      const functionDefinitions = await writeEdgeFunction({
        edgeFunctionDefinition,
        edgeFunctionRoot,
        netlifyConfig,
        nextConfig,
      })
      manifest.functions.push(...functionDefinitions)
    }
<<<<<<< HEAD
  }

  if (usesEdge || destr(process.env.NEXT_FORCE_EDGE_IMAGES)) {
    if (!destr(process.env.NEXT_DISABLE_EDGE_IMAGES) && !destr(process.env.DISABLE_IPX)) {
      console.log(
        'Using Netlify Edge Functions for image format detection. Set env var "NEXT_DISABLE_EDGE_IMAGES=true" to disable.',
      )
      const edgeFunctionDir = join(edgeFunctionRoot, 'ipx')
      await ensureDir(edgeFunctionDir)
      await copyEdgeSourceFile({ edgeFunctionDir, file: 'ipx.ts', target: 'index.ts' })
      await copyFile(
        join('.netlify', 'functions-internal', '_ipx', 'imageconfig.json'),
        join(edgeFunctionDir, 'imageconfig.json'),
      )
      manifest.functions.push({
        function: 'ipx',
        name: 'next/image handler',
        path: '/_next/image*',
      })
=======
    // Older versions of the manifest format don't have the functions field
    // No, the version field was not incremented
    if (typeof middlewareManifest.functions === 'object') {
      // When using the app dir, we also need to check if the EF matches a page
      const appPathRoutesManifest = await loadAppPathRoutesManifest(netlifyConfig)

      const pageRegexMap = new Map(
        [...(routesManifest.dynamicRoutes || []), ...(routesManifest.staticRoutes || [])].map((route) => [
          route.page,
          route.regex,
        ]),
      )

      for (const edgeFunctionDefinition of Object.values(middlewareManifest.functions)) {
        usesEdge = true
        const functionDefinitions = await writeEdgeFunction({
          edgeFunctionDefinition,
          edgeFunctionRoot,
          netlifyConfig,
          pageRegexMap,
          appPathRoutesManifest,
          nextConfig,
          // cache: "manual" is currently experimental, so we restrict it to sites that use experimental appDir
          cache: usesAppDir ? 'manual' : undefined,
        })
        manifest.functions.push(...functionDefinitions)
      }
    }
    if (usesEdge) {
      console.log(outdent`
        ✨ Deploying middleware and functions to ${greenBright`Netlify Edge Functions`} ✨
        This feature is in beta. Please share your feedback here: https://ntl.fyi/next-netlify-edge
      `)
>>>>>>> 53ecc317
    }

    console.log(outdent`
      ✨ Deploying middleware and functions to ${greenBright`Netlify Edge Functions`} ✨
      This feature is in beta. Please share your feedback here: https://ntl.fyi/next-netlify-edge
    `)
  }

  await writeJson(join(edgeFunctionRoot, 'manifest.json'), manifest)
}<|MERGE_RESOLUTION|>--- conflicted
+++ resolved
@@ -343,17 +343,30 @@
   // Older versions of the manifest format don't have the functions field
   // No, the version field was not incremented
   if (typeof middlewareManifest.functions === 'object') {
+    // When using the app dir, we also need to check if the EF matches a page
+    const appPathRoutesManifest = await loadAppPathRoutesManifest(netlifyConfig)
+
+    const pageRegexMap = new Map(
+      [...(routesManifest.dynamicRoutes || []), ...(routesManifest.staticRoutes || [])].map((route) => [
+        route.page,
+        route.regex,
+      ]),
+    )
+
     for (const edgeFunctionDefinition of Object.values(middlewareManifest.functions)) {
       usesEdge = true
       const functionDefinitions = await writeEdgeFunction({
         edgeFunctionDefinition,
         edgeFunctionRoot,
         netlifyConfig,
+        pageRegexMap,
+        appPathRoutesManifest,
         nextConfig,
+        // cache: "manual" is currently experimental, so we restrict it to sites that use experimental appDir
+        cache: usesAppDir ? 'manual' : undefined,
       })
       manifest.functions.push(...functionDefinitions)
     }
-<<<<<<< HEAD
   }
 
   if (usesEdge || destr(process.env.NEXT_FORCE_EDGE_IMAGES)) {
@@ -373,41 +386,6 @@
         name: 'next/image handler',
         path: '/_next/image*',
       })
-=======
-    // Older versions of the manifest format don't have the functions field
-    // No, the version field was not incremented
-    if (typeof middlewareManifest.functions === 'object') {
-      // When using the app dir, we also need to check if the EF matches a page
-      const appPathRoutesManifest = await loadAppPathRoutesManifest(netlifyConfig)
-
-      const pageRegexMap = new Map(
-        [...(routesManifest.dynamicRoutes || []), ...(routesManifest.staticRoutes || [])].map((route) => [
-          route.page,
-          route.regex,
-        ]),
-      )
-
-      for (const edgeFunctionDefinition of Object.values(middlewareManifest.functions)) {
-        usesEdge = true
-        const functionDefinitions = await writeEdgeFunction({
-          edgeFunctionDefinition,
-          edgeFunctionRoot,
-          netlifyConfig,
-          pageRegexMap,
-          appPathRoutesManifest,
-          nextConfig,
-          // cache: "manual" is currently experimental, so we restrict it to sites that use experimental appDir
-          cache: usesAppDir ? 'manual' : undefined,
-        })
-        manifest.functions.push(...functionDefinitions)
-      }
-    }
-    if (usesEdge) {
-      console.log(outdent`
-        ✨ Deploying middleware and functions to ${greenBright`Netlify Edge Functions`} ✨
-        This feature is in beta. Please share your feedback here: https://ntl.fyi/next-netlify-edge
-      `)
->>>>>>> 53ecc317
     }
 
     console.log(outdent`
