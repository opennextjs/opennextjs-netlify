--- conflicted
+++ resolved
@@ -3,13 +3,9 @@
 import { resolve, join } from 'path'
 
 import type { NetlifyConfig, NetlifyPluginConstants } from '@netlify/build'
-<<<<<<< HEAD
-import { copy, copyFile, emptyDir, ensureDir, readJson, writeJson } from 'fs-extra'
-=======
 import { greenBright } from 'chalk'
 import destr from 'destr'
-import { copy, copyFile, emptyDir, ensureDir, readJSON, readJson, writeJSON, writeJson } from 'fs-extra'
->>>>>>> 5131f516
+import { copy, copyFile, emptyDir, ensureDir, readJson, writeJSON, writeJson } from 'fs-extra'
 import type { MiddlewareManifest } from 'next/dist/build/webpack/plugins/middleware-plugin'
 import type { RouteHas } from 'next/dist/lib/load-custom-routes'
 import { outdent } from 'outdent'
