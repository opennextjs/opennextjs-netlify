--- conflicted
+++ resolved
@@ -11,7 +11,6 @@
 import { outdent } from 'outdent'
 
 import { getRequiredServerFiles } from './config'
-import { isEnvSet } from './utils'
 
 // This is the format as of next@12.2
 interface EdgeFunctionDefinitionV1 {
@@ -208,11 +207,11 @@
   await copy(getEdgeTemplatePath('../edge-shared'), join(edgeFunctionRoot, 'edge-shared'))
   await writeJSON(join(edgeFunctionRoot, 'edge-shared', 'nextConfig.json'), nextConfig)
 
-<<<<<<< HEAD
-  if (!process.env.NEXT_DISABLE_EDGE_IMAGES || !isEnvSet('DISABLE_IPX')) {
-=======
-  if (!destr(process.env.NEXT_DISABLE_EDGE_IMAGES) && !destr(process.env.NEXT_DISABLE_NETLIFY_EDGE)) {
->>>>>>> ca8f328a
+  if (
+    !destr(process.env.NEXT_DISABLE_EDGE_IMAGES) &&
+    !destr(process.env.NEXT_DISABLE_NETLIFY_EDGE) &&
+    !destr(process.env.DISABLE_IPX)
+  ) {
     console.log(
       'Using Netlify Edge Functions for image format detection. Set env var "NEXT_DISABLE_EDGE_IMAGES=true" to disable.',
     )
