/* eslint-disable max-lines */
import { promises as fs, existsSync } from 'fs'
import { resolve, join } from 'path'

import type { NetlifyConfig, NetlifyPluginConstants } from '@netlify/build'
import { copy, copyFile, emptyDir, ensureDir, readJSON, readJson, writeJSON, writeJson } from 'fs-extra'
import type { MiddlewareManifest } from 'next/dist/build/webpack/plugins/middleware-plugin'
import type { RouteHas } from 'next/dist/lib/load-custom-routes'

<<<<<<< HEAD
import { RoutesManifest } from './types'
=======
import { getRequiredServerFiles } from './config'
>>>>>>> 1c9c3df2

// This is the format as of next@12.2
interface EdgeFunctionDefinitionV1 {
  env: string[]
  files: string[]
  name: string
  page: string
  regexp: string
}

export interface MiddlewareMatcher {
  regexp: string
  locale?: false
  has?: RouteHas[]
}

// This is the format after next@12.3.0
interface EdgeFunctionDefinitionV2 {
  env: string[]
  files: string[]
  name: string
  page: string
  matchers: MiddlewareMatcher[]
}

type EdgeFunctionDefinition = EdgeFunctionDefinitionV1 | EdgeFunctionDefinitionV2

export interface FunctionManifest {
  version: 1
  functions: Array<
    | {
        function: string
        path: string
      }
    | {
        function: string
        pattern: string
      }
  >
  import_map?: string
}

const maybeLoadJson = <T>(path: string): Promise<T> | null => {
  if (existsSync(path)) {
    return readJson(path)
  }
}

export const loadMiddlewareManifest = (netlifyConfig: NetlifyConfig): Promise<MiddlewareManifest | null> =>
  maybeLoadJson(resolve(netlifyConfig.build.publish, 'server', 'middleware-manifest.json'))

export const loadAppPathRoutesManifest = (netlifyConfig: NetlifyConfig): Promise<Record<string, string> | null> =>
  maybeLoadJson(resolve(netlifyConfig.build.publish, 'app-path-routes-manifest.json'))

/**
 * Convert the Next middleware name into a valid Edge Function name
 */
const sanitizeName = (name: string) => `next_${name.replace(/\W/g, '_')}`

/**
 * Initialization added to the top of the edge function bundle
 */
const bootstrap = /* js */ `
globalThis.process = { env: {...Deno.env.toObject(), NEXT_RUNTIME: 'edge', 'NEXT_PRIVATE_MINIMAL_MODE': '1' } }
globalThis._ENTRIES ||= {}
// Deno defines "window", but naughty libraries think this means it's a browser
delete globalThis.window

`

const IMPORT_UNSUPPORTED = [
  `Object.defineProperty(globalThis,"__import_unsupported"`,
  `    Object.defineProperty(globalThis, "__import_unsupported"`,
]
/**
 * Concatenates the Next edge function code with the required chunks and adds an export
 */
const getMiddlewareBundle = async ({
  edgeFunctionDefinition,
  netlifyConfig,
}: {
  edgeFunctionDefinition: EdgeFunctionDefinition
  netlifyConfig: NetlifyConfig
}): Promise<string> => {
  const { publish } = netlifyConfig.build
  const chunks: Array<string> = [bootstrap]
  for (const file of edgeFunctionDefinition.files) {
    const filePath = join(publish, file)

    let data = await fs.readFile(filePath, 'utf8')
    data = IMPORT_UNSUPPORTED.reduce(
      (acc, val) => acc.replace(val, `('__import_unsupported' in globalThis)||${val}`),
      data,
    )
    chunks.push('{', data, '}')
  }

  const exports = /* js */ `export default _ENTRIES["middleware_${edgeFunctionDefinition.name}"].default;`
  chunks.push(exports)
  return chunks.join('\n')
}

const getEdgeTemplatePath = (file: string) => join(__dirname, '..', '..', 'src', 'templates', 'edge', file)

const copyEdgeSourceFile = ({
  file,
  target,
  edgeFunctionDir,
}: {
  file: string
  edgeFunctionDir: string
  target?: string
}) => fs.copyFile(getEdgeTemplatePath(file), join(edgeFunctionDir, target ?? file))

const writeEdgeFunction = async ({
  edgeFunctionDefinition,
  edgeFunctionRoot,
  netlifyConfig,
  pageRegexMap,
  appPathRoutesManifest = {},
}: {
  edgeFunctionDefinition: EdgeFunctionDefinition
  edgeFunctionRoot: string
  netlifyConfig: NetlifyConfig
  pageRegexMap?: Map<string, string>
  appPathRoutesManifest?: Record<string, string>
}): Promise<
  Array<{
    function: string
    pattern: string
  }>
> => {
  const name = sanitizeName(edgeFunctionDefinition.name)
  const edgeFunctionDir = join(edgeFunctionRoot, name)

  const bundle = await getMiddlewareBundle({
    edgeFunctionDefinition,
    netlifyConfig,
  })

  await ensureDir(edgeFunctionDir)
  await fs.writeFile(join(edgeFunctionDir, 'bundle.js'), bundle)

  await copyEdgeSourceFile({
    edgeFunctionDir,
    file: 'runtime.ts',
    target: 'index.ts',
  })

  const matchers: EdgeFunctionDefinitionV2['matchers'] = []

  // The v1 middleware manifest has a single regexp, but the v2 has an array of matchers
  if ('regexp' in edgeFunctionDefinition) {
    matchers.push({ regexp: edgeFunctionDefinition.regexp })
  } else {
    matchers.push(...edgeFunctionDefinition.matchers)
  }

  // If the EF matches a page, it's an app dir page so needs a matcher too
  if (pageRegexMap && edgeFunctionDefinition.page in appPathRoutesManifest) {
    const regexp = pageRegexMap.get(appPathRoutesManifest[edgeFunctionDefinition.page])
    if (regexp) {
      matchers.push({ regexp })
    }
  }

  await writeJson(join(edgeFunctionDir, 'matchers.json'), matchers)

  // We add a defintion for each matching path
  return matchers.map((matcher) => {
    const pattern = matcher.regexp
    return { function: name, pattern }
  })
}
export const cleanupEdgeFunctions = ({
  INTERNAL_EDGE_FUNCTIONS_SRC = '.netlify/edge-functions',
}: NetlifyPluginConstants) => emptyDir(INTERNAL_EDGE_FUNCTIONS_SRC)

export const writeDevEdgeFunction = async ({
  INTERNAL_EDGE_FUNCTIONS_SRC = '.netlify/edge-functions',
}: NetlifyPluginConstants) => {
  const manifest: FunctionManifest = {
    functions: [
      {
        function: 'next-dev',
        path: '/*',
      },
    ],
    version: 1,
  }
  const edgeFunctionRoot = resolve(INTERNAL_EDGE_FUNCTIONS_SRC)
  await emptyDir(edgeFunctionRoot)
  await writeJson(join(edgeFunctionRoot, 'manifest.json'), manifest)
  await copy(getEdgeTemplatePath('../edge-shared'), join(edgeFunctionRoot, 'edge-shared'))

  const edgeFunctionDir = join(edgeFunctionRoot, 'next-dev')
  await ensureDir(edgeFunctionDir)
  await copyEdgeSourceFile({ edgeFunctionDir, file: 'next-dev.js', target: 'index.js' })
}

/**
 * Writes Edge Functions for the Next middleware
 */
export const writeEdgeFunctions = async ({
  netlifyConfig,
  routesManifest,
}: {
  netlifyConfig: NetlifyConfig
  routesManifest: RoutesManifest
}) => {
  const manifest: FunctionManifest = {
    functions: [],
    version: 1,
  }

  const edgeFunctionRoot = resolve('.netlify', 'edge-functions')
  await emptyDir(edgeFunctionRoot)

  await copy(getEdgeTemplatePath('../edge-shared'), join(edgeFunctionRoot, 'edge-shared'))

  const { publish } = netlifyConfig.build
  const nextConfigFile = await getRequiredServerFiles(publish)
  const nextConfig = nextConfigFile.config
  await writeJSON(join(edgeFunctionRoot, 'edge-shared', 'nextConfig.json'), nextConfig)

  if (!process.env.NEXT_DISABLE_EDGE_IMAGES) {
    console.log(
      'Using Netlify Edge Functions for image format detection. Set env var "NEXT_DISABLE_EDGE_IMAGES=true" to disable.',
    )
    const edgeFunctionDir = join(edgeFunctionRoot, 'ipx')
    await ensureDir(edgeFunctionDir)
    await copyEdgeSourceFile({ edgeFunctionDir, file: 'ipx.ts', target: 'index.ts' })
    await copyFile(
      join('.netlify', 'functions-internal', '_ipx', 'imageconfig.json'),
      join(edgeFunctionDir, 'imageconfig.json'),
    )
    manifest.functions.push({
      function: 'ipx',
      path: '/_next/image*',
    })
  }
  if (process.env.NEXT_DISABLE_NETLIFY_EDGE !== 'true' && process.env.NEXT_DISABLE_NETLIFY_EDGE !== '1') {
    const middlewareManifest = await loadMiddlewareManifest(netlifyConfig)
    if (!middlewareManifest) {
      console.error("Couldn't find the middleware manifest")
      return
    }

    for (const middleware of middlewareManifest.sortedMiddleware) {
      const edgeFunctionDefinition = middlewareManifest.middleware[middleware]
      const functionDefinitions = await writeEdgeFunction({
        edgeFunctionDefinition,
        edgeFunctionRoot,
        netlifyConfig,
      })
      manifest.functions.push(...functionDefinitions)
    }
    // Older versions of the manifest format don't have the functions field
    // No, the version field was not incremented
    if (typeof middlewareManifest.functions === 'object') {
      // When using the app dir, we also need to check if the EF matches a page
      const appPathRoutesManifest = await loadAppPathRoutesManifest(netlifyConfig)

      const pageRegexMap = new Map(
        [...routesManifest.dynamicRoutes, ...routesManifest.staticRoutes].map((route) => [route.page, route.regex]),
      )

      for (const edgeFunctionDefinition of Object.values(middlewareManifest.functions)) {
        const functionDefinitions = await writeEdgeFunction({
          edgeFunctionDefinition,
          edgeFunctionRoot,
          netlifyConfig,
          pageRegexMap,
          appPathRoutesManifest,
        })
        manifest.functions.push(...functionDefinitions)
      }
    }
  }
  await writeJson(join(edgeFunctionRoot, 'manifest.json'), manifest)
}

export const enableEdgeInNextConfig = async (publish: string) => {
  const configFile = join(publish, 'required-server-files.json')
  const config = await readJSON(configFile)
  await writeJSON(configFile, config)
}
/* eslint-enable max-lines */<|MERGE_RESOLUTION|>--- conflicted
+++ resolved
@@ -7,11 +7,8 @@
 import type { MiddlewareManifest } from 'next/dist/build/webpack/plugins/middleware-plugin'
 import type { RouteHas } from 'next/dist/lib/load-custom-routes'
 
-<<<<<<< HEAD
 import { RoutesManifest } from './types'
-=======
 import { getRequiredServerFiles } from './config'
->>>>>>> 1c9c3df2
 
 // This is the format as of next@12.2
 interface EdgeFunctionDefinitionV1 {
