import { promises as fs, existsSync } from 'fs'
import { resolve, join } from 'path'

import type { NetlifyConfig, NetlifyPluginConstants } from '@netlify/build'
import { greenBright } from 'chalk'
import destr from 'destr'
import { copy, copyFile, emptyDir, ensureDir, readJson, writeJSON, writeJson } from 'fs-extra'
import type { MiddlewareManifest } from 'next/dist/build/webpack/plugins/middleware-plugin'
import type { RouteHas } from 'next/dist/lib/load-custom-routes'
import { outdent } from 'outdent'

import { getRequiredServerFiles, NextConfig } from './config'
<<<<<<< HEAD
import { makeLocaleOptional, stripLookahead, transformCaptureGroups } from './matchers'
=======
import { makeLocaleOptional, stripLookahead } from './matchers'
import { RoutesManifest } from './types'
>>>>>>> 1bfabc35

// This is the format as of next@12.2
interface EdgeFunctionDefinitionV1 {
  env: string[]
  files: string[]
  name: string
  page: string
  regexp: string
}

interface AssetRef {
  name: string
  filePath: string
}
export interface MiddlewareMatcher {
  regexp: string
  locale?: false
  has?: RouteHas[]
}

// This is the format after next@12.3.0
interface EdgeFunctionDefinitionV2 {
  env: string[]
  files: string[]
  name: string
  page: string
  matchers: MiddlewareMatcher[]
  wasm?: AssetRef[]
  assets?: AssetRef[]
}

type EdgeFunctionDefinition = EdgeFunctionDefinitionV1 | EdgeFunctionDefinitionV2

export interface FunctionManifest {
  version: 1
  functions: Array<
    | {
        function: string
        name?: string
        path: string
        cache?: 'manual'
      }
    | {
        function: string
        name?: string
        pattern: string
        cache?: 'manual'
      }
  >
  import_map?: string
}

const maybeLoadJson = <T>(path: string): Promise<T> | null => {
  if (existsSync(path)) {
    return readJson(path)
  }
}

export const loadMiddlewareManifest = (netlifyConfig: NetlifyConfig): Promise<MiddlewareManifest | null> =>
  maybeLoadJson(resolve(netlifyConfig.build.publish, 'server', 'middleware-manifest.json'))

export const loadAppPathRoutesManifest = (netlifyConfig: NetlifyConfig): Promise<Record<string, string> | null> =>
  maybeLoadJson(resolve(netlifyConfig.build.publish, 'app-path-routes-manifest.json'))

/**
 * Convert the Next middleware name into a valid Edge Function name
 */
const sanitizeName = (name: string) => `next_${name.replace(/\W/g, '_')}`

/**
 * Initialization added to the top of the edge function bundle
 */
const preamble = /* js */ `
import {
  decode as _base64Decode,
} from "https://deno.land/std@0.159.0/encoding/base64.ts";
// Deno defines "window", but naughty libraries think this means it's a browser
delete globalThis.window
globalThis.process = { env: {...Deno.env.toObject(), NEXT_RUNTIME: 'edge', 'NEXT_PRIVATE_MINIMAL_MODE': '1' } }
globalThis.EdgeRuntime = "netlify-edge"
let _ENTRIES = {}

// Next.js uses this extension to the Headers API implemented by Cloudflare workerd
if(!('getAll' in Headers.prototype)) {
  Headers.prototype.getAll = function getAll(name) {
    name = name.toLowerCase();
    if (name !== "set-cookie") {
      throw new Error("Headers.getAll is only supported for Set-Cookie");
    }
    return [...this.entries()]
      .filter(([key]) => key === name)
      .map(([, value]) => value);
  };
}
//  Next uses blob: urls to refer to local assets, so we need to intercept these
const _fetch = globalThis.fetch
const fetch = async (url, init) => {
  try {
    if (typeof url === 'object' && url.href?.startsWith('blob:')) {
      const key = url.href.slice(5)
      if (key in _ASSETS) {
        return new Response(_base64Decode(_ASSETS[key]))
      }
    }
    return await _fetch(url, init)
  } catch (error) {
    console.error(error)
    throw error
  }
}

// Next edge runtime uses "self" as a function-scoped global-like object, but some of the older polyfills expect it to equal globalThis
// See https://nextjs.org/docs/basic-features/supported-browsers-features#polyfills
const self = { ...globalThis, fetch }

`

// Slightly different spacing in different versions!
const IMPORT_UNSUPPORTED = [
  `Object.defineProperty(globalThis,"__import_unsupported"`,
  `    Object.defineProperty(globalThis, "__import_unsupported"`,
]
/**
 * Concatenates the Next edge function code with the required chunks and adds an export
 */
const getMiddlewareBundle = async ({
  edgeFunctionDefinition,
  netlifyConfig,
}: {
  edgeFunctionDefinition: EdgeFunctionDefinition
  netlifyConfig: NetlifyConfig
}): Promise<string> => {
  const { publish } = netlifyConfig.build
  const chunks: Array<string> = [preamble]

  if ('wasm' in edgeFunctionDefinition) {
    for (const { name, filePath } of edgeFunctionDefinition.wasm) {
      const wasm = await fs.readFile(join(publish, filePath))
      chunks.push(`const ${name} = _base64Decode(${JSON.stringify(wasm.toString('base64'))}).buffer`)
    }
  }

  if ('assets' in edgeFunctionDefinition) {
    chunks.push(`const _ASSETS = {}`)
    for (const { name, filePath } of edgeFunctionDefinition.assets) {
      const wasm = await fs.readFile(join(publish, filePath))
      chunks.push(`_ASSETS[${JSON.stringify(name)}] = ${JSON.stringify(wasm.toString('base64'))}`)
    }
  }

  for (const file of edgeFunctionDefinition.files) {
    const filePath = join(publish, file)

    let data = await fs.readFile(filePath, 'utf8')
    // Next defines an immutable global variable, which is fine unless you have more than one in the bundle
    // This adds a check to see if the global is already defined
    data = IMPORT_UNSUPPORTED.reduce(
      (acc, val) => acc.replace(val, `('__import_unsupported' in globalThis)||${val}`),
      data,
    )
    chunks.push('{', data, '}')
  }

  const exports = /* js */ `export default _ENTRIES["middleware_${edgeFunctionDefinition.name}"].default;`
  chunks.push(exports)
  return chunks.join('\n')
}

const getEdgeTemplatePath = (file: string) => join(__dirname, '..', '..', 'src', 'templates', 'edge', file)

const copyEdgeSourceFile = ({
  file,
  target,
  edgeFunctionDir,
}: {
  file: string
  edgeFunctionDir: string
  target?: string
}) => fs.copyFile(getEdgeTemplatePath(file), join(edgeFunctionDir, target ?? file))

const writeEdgeFunction = async ({
  edgeFunctionDefinition,
  edgeFunctionRoot,
  netlifyConfig,
  pageRegexMap,
  appPathRoutesManifest = {},
  nextConfig,
  cache,
}: {
  edgeFunctionDefinition: EdgeFunctionDefinition
  edgeFunctionRoot: string
  netlifyConfig: NetlifyConfig
  pageRegexMap?: Map<string, string>
  appPathRoutesManifest?: Record<string, string>
  nextConfig: NextConfig
  cache?: 'manual'
}): Promise<
  Array<{
    function: string
    name: string
    pattern: string
  }>
> => {
  const name = sanitizeName(edgeFunctionDefinition.name)
  const edgeFunctionDir = join(edgeFunctionRoot, name)

  const bundle = await getMiddlewareBundle({
    edgeFunctionDefinition,
    netlifyConfig,
  })

  await ensureDir(edgeFunctionDir)
  await fs.writeFile(join(edgeFunctionDir, 'bundle.js'), bundle)

  await copyEdgeSourceFile({
    edgeFunctionDir,
    file: 'runtime.ts',
    target: 'index.ts',
  })

  const matchers: EdgeFunctionDefinitionV2['matchers'] = []

  // The v1 middleware manifest has a single regexp, but the v2 has an array of matchers
  if ('regexp' in edgeFunctionDefinition) {
    matchers.push({ regexp: edgeFunctionDefinition.regexp })
  } else if (nextConfig.i18n) {
    matchers.push(
      ...edgeFunctionDefinition.matchers.map((matcher) => ({
        ...matcher,
        regexp: makeLocaleOptional(matcher.regexp),
      })),
    )
  } else {
    matchers.push(...edgeFunctionDefinition.matchers)
  }

  // If the EF matches a page, it's an app dir page so needs a matcher too
  // The object will be empty if appDir isn't enabled in the Next config
  if (pageRegexMap && edgeFunctionDefinition.page in appPathRoutesManifest) {
    const regexp = pageRegexMap.get(appPathRoutesManifest[edgeFunctionDefinition.page])
    if (regexp) {
      matchers.push({ regexp })
    }
  }

  await writeJson(join(edgeFunctionDir, 'matchers.json'), matchers)

  // We add a defintion for each matching path
  return matchers.map((matcher) => {
<<<<<<< HEAD
    const pattern = transformCaptureGroups(stripLookahead(matcher.regexp))
    return { function: name, pattern, name: edgeFunctionDefinition.name }
=======
    const pattern = stripLookahead(matcher.regexp)
    return { function: name, pattern, name: edgeFunctionDefinition.name, cache }
>>>>>>> 1bfabc35
  })
}
export const cleanupEdgeFunctions = ({
  INTERNAL_EDGE_FUNCTIONS_SRC = '.netlify/edge-functions',
}: NetlifyPluginConstants) => emptyDir(INTERNAL_EDGE_FUNCTIONS_SRC)

export const writeDevEdgeFunction = async ({
  INTERNAL_EDGE_FUNCTIONS_SRC = '.netlify/edge-functions',
}: NetlifyPluginConstants) => {
  const manifest: FunctionManifest = {
    functions: [
      {
        function: 'next-dev',
        name: 'netlify dev handler',
        path: '/*',
      },
    ],
    version: 1,
  }
  const edgeFunctionRoot = resolve(INTERNAL_EDGE_FUNCTIONS_SRC)
  await emptyDir(edgeFunctionRoot)
  await writeJson(join(edgeFunctionRoot, 'manifest.json'), manifest)
  await copy(getEdgeTemplatePath('../edge-shared'), join(edgeFunctionRoot, 'edge-shared'))

  const edgeFunctionDir = join(edgeFunctionRoot, 'next-dev')
  await ensureDir(edgeFunctionDir)
  await copyEdgeSourceFile({ edgeFunctionDir, file: 'next-dev.js', target: 'index.js' })
}

/**
 * Writes Edge Functions for the Next middleware
 */
export const writeEdgeFunctions = async ({
  netlifyConfig,
  routesManifest,
}: {
  netlifyConfig: NetlifyConfig
  routesManifest: RoutesManifest
}) => {
  const manifest: FunctionManifest = {
    functions: [],
    version: 1,
  }

  const edgeFunctionRoot = resolve('.netlify', 'edge-functions')
  await emptyDir(edgeFunctionRoot)

  const { publish } = netlifyConfig.build
  const nextConfigFile = await getRequiredServerFiles(publish)
  const nextConfig = nextConfigFile.config
  const usesAppDir = nextConfig.experimental?.appDir
  await copy(getEdgeTemplatePath('../edge-shared'), join(edgeFunctionRoot, 'edge-shared'))
  await writeJSON(join(edgeFunctionRoot, 'edge-shared', 'nextConfig.json'), nextConfig)

  if (
    !destr(process.env.NEXT_DISABLE_EDGE_IMAGES) &&
    !destr(process.env.NEXT_DISABLE_NETLIFY_EDGE) &&
    !destr(process.env.DISABLE_IPX)
  ) {
    console.log(
      'Using Netlify Edge Functions for image format detection. Set env var "NEXT_DISABLE_EDGE_IMAGES=true" to disable.',
    )
    const edgeFunctionDir = join(edgeFunctionRoot, 'ipx')
    await ensureDir(edgeFunctionDir)
    await copyEdgeSourceFile({ edgeFunctionDir, file: 'ipx.ts', target: 'index.ts' })
    await copyFile(
      join('.netlify', 'functions-internal', '_ipx', 'imageconfig.json'),
      join(edgeFunctionDir, 'imageconfig.json'),
    )
    manifest.functions.push({
      function: 'ipx',
      name: 'next/image handler',
      path: '/_next/image*',
    })
  }
  if (!destr(process.env.NEXT_DISABLE_NETLIFY_EDGE)) {
    const middlewareManifest = await loadMiddlewareManifest(netlifyConfig)
    if (!middlewareManifest) {
      console.error("Couldn't find the middleware manifest")
      return
    }

    let usesEdge = false

    for (const middleware of middlewareManifest.sortedMiddleware) {
      usesEdge = true
      const edgeFunctionDefinition = middlewareManifest.middleware[middleware]
      const functionDefinitions = await writeEdgeFunction({
        edgeFunctionDefinition,
        edgeFunctionRoot,
        netlifyConfig,
        nextConfig,
      })
      manifest.functions.push(...functionDefinitions)
    }
    // Older versions of the manifest format don't have the functions field
    // No, the version field was not incremented
    if (typeof middlewareManifest.functions === 'object') {
      // When using the app dir, we also need to check if the EF matches a page
      const appPathRoutesManifest = await loadAppPathRoutesManifest(netlifyConfig)

      const pageRegexMap = new Map(
        [...(routesManifest.dynamicRoutes || []), ...(routesManifest.staticRoutes || [])].map((route) => [
          route.page,
          route.regex,
        ]),
      )

      for (const edgeFunctionDefinition of Object.values(middlewareManifest.functions)) {
        usesEdge = true
        const functionDefinitions = await writeEdgeFunction({
          edgeFunctionDefinition,
          edgeFunctionRoot,
          netlifyConfig,
          pageRegexMap,
          appPathRoutesManifest,
          nextConfig,
          // cache: "manual" is currently experimental, so we restrict it to sites that use experimental appDir
          cache: usesAppDir ? 'manual' : undefined,
        })
        manifest.functions.push(...functionDefinitions)
      }
    }
    if (usesEdge) {
      console.log(outdent`
        ✨ Deploying middleware and functions to ${greenBright`Netlify Edge Functions`} ✨
        This feature is in beta. Please share your feedback here: https://ntl.fyi/next-netlify-edge
      `)
    }
  }
  await writeJson(join(edgeFunctionRoot, 'manifest.json'), manifest)
}<|MERGE_RESOLUTION|>--- conflicted
+++ resolved
@@ -10,12 +10,9 @@
 import { outdent } from 'outdent'
 
 import { getRequiredServerFiles, NextConfig } from './config'
-<<<<<<< HEAD
 import { makeLocaleOptional, stripLookahead, transformCaptureGroups } from './matchers'
-=======
-import { makeLocaleOptional, stripLookahead } from './matchers'
 import { RoutesManifest } from './types'
->>>>>>> 1bfabc35
+
 
 // This is the format as of next@12.2
 interface EdgeFunctionDefinitionV1 {
@@ -265,13 +262,8 @@
 
   // We add a defintion for each matching path
   return matchers.map((matcher) => {
-<<<<<<< HEAD
     const pattern = transformCaptureGroups(stripLookahead(matcher.regexp))
-    return { function: name, pattern, name: edgeFunctionDefinition.name }
-=======
-    const pattern = stripLookahead(matcher.regexp)
     return { function: name, pattern, name: edgeFunctionDefinition.name, cache }
->>>>>>> 1bfabc35
   })
 }
 export const cleanupEdgeFunctions = ({
