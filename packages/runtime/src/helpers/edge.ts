--- conflicted
+++ resolved
@@ -92,12 +92,7 @@
 // Deno defines "window", but naughty libraries think this means it's a browser
 delete globalThis.window
 globalThis.process = { env: {...Deno.env.toObject(), NEXT_RUNTIME: 'edge', 'NEXT_PRIVATE_MINIMAL_MODE': '1' } }
-<<<<<<< HEAD
 globalThis.EdgeRuntime = "netlify-edge"
-// Next uses "self" as a function-scoped global-like object
-const self = {}
-=======
->>>>>>> 993766b0
 let _ENTRIES = {}
 
 // Next.js uses this extension to the Headers API implemented by Cloudflare workerd
