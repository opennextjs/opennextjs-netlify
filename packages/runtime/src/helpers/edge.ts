import { promises as fs, existsSync } from 'fs'
import { resolve, join } from 'path'

import type { NetlifyConfig, NetlifyPluginConstants } from '@netlify/build'
import { greenBright } from 'chalk'
import destr from 'destr'
import { copy, copyFile, emptyDir, ensureDir, readJSON, writeJSON, writeJson } from 'fs-extra'
import type { PrerenderManifest } from 'next/dist/build'
import type { MiddlewareManifest } from 'next/dist/build/webpack/plugins/middleware-plugin'
import type { RouteHas } from 'next/dist/lib/load-custom-routes'
import { outdent } from 'outdent'

import { IMAGE_FUNCTION_NAME } from '../constants'

import { getRequiredServerFiles, NextConfig } from './config'
import { getPluginVersion } from './functionsMetaData'
import { makeLocaleOptional, stripLookahead, transformCaptureGroups } from './matchers'
import { RoutesManifest } from './types'
// This is the format as of next@12.2
interface EdgeFunctionDefinitionV1 {
  env: string[]
  files: string[]
  name: string
  page: string
  regexp: string
}

interface AssetRef {
  name: string
  filePath: string
}
export interface MiddlewareMatcher {
  regexp: string
  locale?: false
  has?: RouteHas[]
  missing?: RouteHas[]
}

// This is the format after next@12.3.0
interface EdgeFunctionDefinitionV2 {
  env: string[]
  files: string[]
  name: string
  page: string
  matchers: MiddlewareMatcher[]
  wasm?: AssetRef[]
  assets?: AssetRef[]
}

type EdgeFunctionDefinition = EdgeFunctionDefinitionV1 | EdgeFunctionDefinitionV2

export interface FunctionManifest {
  version: 1
  functions: Array<
    | {
        function: string
        name?: string
        path: string
        cache?: 'manual'
        generator?: string
      }
    | {
        function: string
        name?: string
        pattern: string
        cache?: 'manual'
        generator?: string
      }
  >
  layers?: Array<{ name: `https://${string}/mod.ts`; flag: string }>
  import_map?: string
}

const maybeLoadJson = <T>(path: string): Promise<T> | null => {
  if (existsSync(path)) {
    return readJSON(path)
  }
}
export const isAppDirRoute = (route: string, appPathRoutesManifest: Record<string, string> | null): boolean =>
  Boolean(appPathRoutesManifest) && Object.values(appPathRoutesManifest).includes(route)

export const loadMiddlewareManifest = (netlifyConfig: NetlifyConfig): Promise<MiddlewareManifest | null> =>
  maybeLoadJson(resolve(netlifyConfig.build.publish, 'server', 'middleware-manifest.json'))

export const loadAppPathRoutesManifest = (netlifyConfig: NetlifyConfig): Promise<Record<string, string> | null> =>
  maybeLoadJson(resolve(netlifyConfig.build.publish, 'app-path-routes-manifest.json'))

export const loadPrerenderManifest = (netlifyConfig: NetlifyConfig): Promise<PrerenderManifest> =>
  readJSON(resolve(netlifyConfig.build.publish, 'prerender-manifest.json'))

/**
 * Convert the Next middleware name into a valid Edge Function name
 */
const sanitizeName = (name: string) => `next_${name.replace(/\W/g, '_')}`

// Slightly different spacing in different versions!
const IMPORT_UNSUPPORTED = [
  `Object.defineProperty(globalThis,"__import_unsupported"`,
  `    Object.defineProperty(globalThis, "__import_unsupported"`,
]
/**
 * Concatenates the Next edge function code with the required chunks and adds an export
 */
const getMiddlewareBundle = async ({
  edgeFunctionDefinition,
  netlifyConfig,
}: {
  edgeFunctionDefinition: EdgeFunctionDefinition
  netlifyConfig: NetlifyConfig
}): Promise<string> => {
  const { publish } = netlifyConfig.build

  const shims = await fs.readFile(getEdgeTemplatePath('shims.js'), 'utf8')

  const chunks: Array<string> = [shims]

  chunks.push(`export const _DEFINITION = ${JSON.stringify(edgeFunctionDefinition)}`)

  if ('wasm' in edgeFunctionDefinition) {
    for (const { name, filePath } of edgeFunctionDefinition.wasm) {
      const wasm = await fs.readFile(join(publish, filePath))
      chunks.push(`const ${name} = _base64Decode(${JSON.stringify(wasm.toString('base64'))}).buffer`)
    }
  }

  if ('assets' in edgeFunctionDefinition) {
    chunks.push(`const _ASSETS = {}`)
    for (const { name, filePath } of edgeFunctionDefinition.assets) {
      const wasm = await fs.readFile(join(publish, filePath))
      chunks.push(`_ASSETS[${JSON.stringify(name)}] = ${JSON.stringify(wasm.toString('base64'))}`)
    }
  }

  for (const file of edgeFunctionDefinition.files) {
    const filePath = join(publish, file)

    let data = await fs.readFile(filePath, 'utf8')
    // Next defines an immutable global variable, which is fine unless you have more than one in the bundle
    // This adds a check to see if the global is already defined
    data = IMPORT_UNSUPPORTED.reduce(
      (acc, val) => acc.replace(val, `('__import_unsupported' in globalThis)||${val}`),
      data,
    )
    chunks.push('{', data, '}')
  }

  const exports = /* js */ `export default _ENTRIES["middleware_${edgeFunctionDefinition.name}"].default;`
  chunks.push(exports)
  return chunks.join('\n')
}

const getEdgeTemplatePath = (file: string) => join(__dirname, '..', '..', 'src', 'templates', 'edge', file)

const copyEdgeSourceFile = ({
  file,
  target,
  edgeFunctionDir,
}: {
  file: string
  edgeFunctionDir: string
  target?: string
}) => fs.copyFile(getEdgeTemplatePath(file), join(edgeFunctionDir, target ?? file))

const writeEdgeFunction = async ({
  edgeFunctionDefinition,
  edgeFunctionRoot,
  netlifyConfig,
  functionName,
  matchers = [],
  middleware = false,
}: {
  edgeFunctionDefinition: EdgeFunctionDefinition
  edgeFunctionRoot: string
  netlifyConfig: NetlifyConfig
  functionName: string
  matchers?: Array<MiddlewareMatcher>
  middleware?: boolean
}) => {
  const edgeFunctionDir = join(edgeFunctionRoot, functionName)

  const bundle = await getMiddlewareBundle({
    edgeFunctionDefinition,
    netlifyConfig,
  })

  await ensureDir(edgeFunctionDir)
  await fs.writeFile(join(edgeFunctionDir, 'bundle.js'), bundle)

  await copyEdgeSourceFile({
    edgeFunctionDir,
    file: middleware ? 'middleware-runtime.ts' : 'function-runtime.ts',
    target: 'index.ts',
  })

  if (middleware) {
    // Functions don't have complex matchers, so we can rely on the Netlify matcher
    await writeJson(join(edgeFunctionDir, 'matchers.json'), matchers)
  }
}

const generateEdgeFunctionMiddlewareMatchers = ({
  edgeFunctionDefinition,
  nextConfig,
}: {
  edgeFunctionDefinition: EdgeFunctionDefinition
  edgeFunctionRoot: string
  nextConfig: NextConfig
  cache?: 'manual'
}): Array<MiddlewareMatcher> => {
  // The v1 middleware manifest has a single regexp, but the v2 has an array of matchers
  if ('regexp' in edgeFunctionDefinition) {
    return [{ regexp: edgeFunctionDefinition.regexp }]
  }
  if (nextConfig.i18n) {
    return edgeFunctionDefinition.matchers.map((matcher) => ({
      ...matcher,
      regexp: makeLocaleOptional(matcher.regexp),
    }))
  }
  return edgeFunctionDefinition.matchers
}

const middlewareMatcherToEdgeFunctionDefinition = (
  matcher: MiddlewareMatcher,
  name: string,
  generator: string,
  cache?: 'manual',
): {
  function: string
  name?: string
  pattern: string
  cache?: 'manual'
  generator?: string
} => {
  const pattern = transformCaptureGroups(stripLookahead(matcher.regexp))
  return { function: name, pattern, name, cache, generator }
}

export const cleanupEdgeFunctions = ({
  INTERNAL_EDGE_FUNCTIONS_SRC = '.netlify/edge-functions',
}: NetlifyPluginConstants) => emptyDir(INTERNAL_EDGE_FUNCTIONS_SRC)

export const writeDevEdgeFunction = async ({
  INTERNAL_EDGE_FUNCTIONS_SRC = '.netlify/edge-functions',
}: NetlifyPluginConstants) => {
  const manifest: FunctionManifest = {
    functions: [
      {
        function: 'next-dev',
        name: 'netlify dev handler',
        path: '/*',
      },
    ],
    version: 1,
  }
  const edgeFunctionRoot = resolve(INTERNAL_EDGE_FUNCTIONS_SRC)
  await emptyDir(edgeFunctionRoot)
  await writeJson(join(edgeFunctionRoot, 'manifest.json'), manifest)
  await copy(getEdgeTemplatePath('../edge-shared'), join(edgeFunctionRoot, 'edge-shared'))

  const edgeFunctionDir = join(edgeFunctionRoot, 'next-dev')
  await ensureDir(edgeFunctionDir)
  await copyEdgeSourceFile({ edgeFunctionDir, file: 'next-dev.js', target: 'index.js' })
}

/**
 * Writes an edge function that routes RSC data requests to the `.rsc` route
 */

export const writeRscDataEdgeFunction = async ({
  prerenderManifest,
  appPathRoutesManifest,
}: {
  prerenderManifest?: PrerenderManifest
  appPathRoutesManifest?: Record<string, string>
}): Promise<FunctionManifest['functions']> => {
  const nextjsPluginVersion = await getPluginVersion()
  if (!prerenderManifest || !appPathRoutesManifest) {
    return []
  }
  const staticAppdirRoutes: Array<string> = []
  for (const [path, route] of Object.entries(prerenderManifest.routes)) {
    if (isAppDirRoute(route.srcRoute, appPathRoutesManifest)) {
      staticAppdirRoutes.push(path, route.dataRoute)
    }
  }
  const dynamicAppDirRoutes: Array<string> = []

  for (const [path, route] of Object.entries(prerenderManifest.dynamicRoutes)) {
    if (isAppDirRoute(path, appPathRoutesManifest)) {
      dynamicAppDirRoutes.push(route.routeRegex, route.dataRouteRegex)
    }
  }

  if (staticAppdirRoutes.length === 0 && dynamicAppDirRoutes.length === 0) {
    return []
  }

  const edgeFunctionDir = resolve('.netlify', 'edge-functions', 'rsc-data')
  await ensureDir(edgeFunctionDir)
  await copyEdgeSourceFile({ edgeFunctionDir, file: 'rsc-data.ts' })

  return [
    ...staticAppdirRoutes.map((path) => ({
      function: 'rsc-data',
      name: 'RSC data routing',
      path,
      generator: `${nextjsPluginVersion}`,
    })),
    ...dynamicAppDirRoutes.map((pattern) => ({
      function: 'rsc-data',
      name: 'RSC data routing',
      pattern,
      generator: `${nextjsPluginVersion}`,
    })),
  ]
}

export const getEdgeFunctionPatternForPage = ({
  edgeFunctionDefinition,
  pageRegexMap,
  appPathRoutesManifest,
}: {
  edgeFunctionDefinition: EdgeFunctionDefinition
  pageRegexMap: Map<string, string>
  appPathRoutesManifest?: Record<string, string>
}): string => {
  // We don't just use the matcher from the edge function definition, because it doesn't handle trailing slashes

  // appDir functions have a name that _isn't_ the route name, but rather the route with `/page` appended
  const regexp = pageRegexMap.get(appPathRoutesManifest?.[edgeFunctionDefinition.page] ?? edgeFunctionDefinition.page)
  if (regexp) {
    return regexp
  }
  if ('regexp' in edgeFunctionDefinition) {
    return edgeFunctionDefinition.regexp.replace(/([^/])\$$/, '$1/?$')
  }
  // If we need to fall back to the matcher, we need to add an optional trailing slash
  return edgeFunctionDefinition.matchers?.[0].regexp.replace(/([^/])\$$/, '$1/?$')
}

/**
 * Writes Edge Functions for the Next middleware
 */

// eslint-disable-next-line max-lines-per-function
export const writeEdgeFunctions = async ({
  netlifyConfig,
  routesManifest,
}: {
  netlifyConfig: NetlifyConfig
  routesManifest: RoutesManifest
}) => {
  const nextjsPluginVersion = await getPluginVersion()

  const manifest: FunctionManifest = {
    functions: [],
    layers: [],
    version: 1,
  }

  const edgeFunctionRoot = resolve('.netlify', 'edge-functions')
  await emptyDir(edgeFunctionRoot)

  const { publish } = netlifyConfig.build
  const nextConfigFile = await getRequiredServerFiles(publish)
  const nextConfig = nextConfigFile.config
  const usesAppDir = nextConfig.experimental?.appDir

  await copy(getEdgeTemplatePath('../edge-shared'), join(edgeFunctionRoot, 'edge-shared'))
  await writeJSON(join(edgeFunctionRoot, 'edge-shared', 'nextConfig.json'), nextConfig)
  await copy(join(publish, 'prerender-manifest.json'), join(edgeFunctionRoot, 'edge-shared', 'prerender-manifest.json'))

  // early return if edge is disabled
  if (destr(process.env.NEXT_DISABLE_NETLIFY_EDGE)) {
    console.log('Environment variable NEXT_DISABLE_NETLIFY_EDGE has been set, skipping Netlify Edge Function creation.')
    return
  }

  const rscFunctions = await writeRscDataEdgeFunction({
    prerenderManifest: await loadPrerenderManifest(netlifyConfig),
    appPathRoutesManifest: await loadAppPathRoutesManifest(netlifyConfig),
  })

  manifest.functions.push(...rscFunctions)

  const middlewareManifest = await loadMiddlewareManifest(netlifyConfig)
  if (!middlewareManifest) {
    console.error("Couldn't find the middleware manifest")
    return
  }

  let usesEdge = false

  for (const middleware of middlewareManifest.sortedMiddleware) {
    usesEdge = true
    const edgeFunctionDefinition = middlewareManifest.middleware[middleware]
    const functionName = sanitizeName(edgeFunctionDefinition.name)
    const matchers = generateEdgeFunctionMiddlewareMatchers({
      edgeFunctionDefinition,
      edgeFunctionRoot,
      nextConfig,
    })
    await writeEdgeFunction({
      edgeFunctionDefinition,
      edgeFunctionRoot,
      netlifyConfig,
      functionName,
      matchers,
      middleware: true,
    })

    manifest.functions.push(
      ...matchers.map((matcher) =>
        middlewareMatcherToEdgeFunctionDefinition(matcher, functionName, nextjsPluginVersion),
      ),
    )
  }
  // Functions (i.e. not middleware, but edge SSR and API routes)
  if (typeof middlewareManifest.functions === 'object') {
    // When using the app dir, we also need to check if the EF matches a page
    const appPathRoutesManifest = await loadAppPathRoutesManifest(netlifyConfig)

    // A map of all route pages to their page regex. This is used for pages dir and appDir.
    const pageRegexMap = new Map(
      [...(routesManifest.dynamicRoutes || []), ...(routesManifest.staticRoutes || [])].map((route) => [
        route.page,
        route.regex,
      ]),
    )
    // Create a map of pages-dir routes to their data route regex (appDir uses the same route as the HTML)
    const dataRoutesMap = new Map(
      [...(routesManifest.dataRoutes || [])].map((route) => [route.page, route.dataRouteRegex]),
    )

    for (const edgeFunctionDefinition of Object.values(middlewareManifest.functions)) {
      usesEdge = true
      const functionName = sanitizeName(edgeFunctionDefinition.name)
      await writeEdgeFunction({
        edgeFunctionDefinition,
        edgeFunctionRoot,
        netlifyConfig,
        functionName,
      })
      const pattern = getEdgeFunctionPatternForPage({
        edgeFunctionDefinition,
        pageRegexMap,
        appPathRoutesManifest,
      })
      manifest.functions.push({
        function: functionName,
        name: edgeFunctionDefinition.name,
        pattern,
        // cache: "manual" is currently experimental, so we restrict it to sites that use experimental appDir
        cache: usesAppDir ? 'manual' : undefined,
        generator: `${nextjsPluginVersion}`,
      })
      // pages-dir page routes also have a data route. If there's a match, add an entry mapping that to the function too
      const dataRoute = dataRoutesMap.get(edgeFunctionDefinition.page)
      if (dataRoute) {
        manifest.functions.push({
          function: functionName,
          name: edgeFunctionDefinition.name,
          pattern: dataRoute,
          cache: usesAppDir ? 'manual' : undefined,
          generator: `${nextjsPluginVersion}`,
        })
      }
    }
  }

  if (
    destr(process.env.NEXT_FORCE_EDGE_IMAGES) &&
    !destr(process.env.NEXT_DISABLE_EDGE_IMAGES) &&
    !destr(process.env.DISABLE_IPX)
  ) {
    usesEdge = true
    console.log(
      'Using Netlify Edge Functions for image format detection. Set env var "NEXT_DISABLE_EDGE_IMAGES=true" to disable.',
    )
    const edgeFunctionDir = join(edgeFunctionRoot, 'ipx')
    await ensureDir(edgeFunctionDir)
    await copyEdgeSourceFile({ edgeFunctionDir, file: 'ipx.ts', target: 'index.ts' })
    await copyFile(
      join('.netlify', 'functions-internal', IMAGE_FUNCTION_NAME, 'imageconfig.json'),
      join(edgeFunctionDir, 'imageconfig.json'),
    )
    manifest.functions.push({
      function: 'ipx',
      name: 'next/image handler',
<<<<<<< HEAD
      path: '/_next/image*',
      generator: `${nextjsPluginVersion}`,
=======
      path: nextConfig.images.path || '/_next/image',
    })

    manifest.layers.push({
      name: 'https://ipx-edge-function-layer.netlify.app/mod.ts',
      flag: 'ipx-edge-function-layer-url',
>>>>>>> 03f60bbf
    })
  } else {
    console.log(
      'You are not using Netlify Edge Functions for image format detection. Set env var "NEXT_FORCE_EDGE_IMAGES=true" to enable.',
    )
  }

  if (usesEdge) {
    console.log(outdent`
      ✨ Deploying middleware and functions to ${greenBright`Netlify Edge Functions`} ✨
      This feature is in beta. Please share your feedback here: https://ntl.fyi/next-netlify-edge
    `)
  }
  await writeJson(join(edgeFunctionRoot, 'manifest.json'), manifest)
}<|MERGE_RESOLUTION|>--- conflicted
+++ resolved
@@ -488,17 +488,13 @@
     manifest.functions.push({
       function: 'ipx',
       name: 'next/image handler',
-<<<<<<< HEAD
-      path: '/_next/image*',
+      path: nextConfig.images.path || '/_next/image',
       generator: `${nextjsPluginVersion}`,
-=======
-      path: nextConfig.images.path || '/_next/image',
     })
 
     manifest.layers.push({
       name: 'https://ipx-edge-function-layer.netlify.app/mod.ts',
       flag: 'ipx-edge-function-layer-url',
->>>>>>> 03f60bbf
     })
   } else {
     console.log(
