/* eslint-disable max-lines */
import type { NetlifyConfig } from '@netlify/build'
import type { Header } from '@netlify/build/types/config/netlify_config'
import globby from 'globby'
import type { ExperimentalConfig } from 'next/dist/server/config-shared'
import type { ImageConfigComplete, RemotePattern } from 'next/dist/shared/lib/image-config'
import { join } from 'pathe'

import { OPTIONAL_CATCH_ALL_REGEX, CATCH_ALL_REGEX, DYNAMIC_PARAMETER_REGEX, HANDLER_FUNCTION_PATH } from '../constants'

import type { ApiRouteConfig } from './functions'
import { I18n } from './types'

<<<<<<< HEAD
const RESERVED_FILENAME = /[^\w_-]/g

/**
 * Given a Next route, generates a valid Netlify function name.
 * If "background" is true then the function name will have `-background`
 * appended to it, meaning that it is executed as a background function.
 */
export const getFunctionNameForPage = (page: string, background = false) =>
  `${page
    .replace(CATCH_ALL_REGEX, '_$1-SPLAT')
    .replace(OPTIONAL_CATCH_ALL_REGEX, '-SPLAT')
    .replace(DYNAMIC_PARAMETER_REGEX, '_$1-PARAM')
    .replace(RESERVED_FILENAME, '_')}-${background ? 'background' : 'handler'}`
=======
type ExperimentalConfigWithLegacy = ExperimentalConfig & {
  images?: Pick<ImageConfigComplete, 'remotePatterns'>
}
>>>>>>> f8fd4843

export const toNetlifyRoute = (nextRoute: string): Array<string> => {
  const netlifyRoutes = [nextRoute]

  // If the route is an optional catch-all route, we need to add a second
  // Netlify route for the base path (when no parameters are present).
  // The file ending must be present!
  if (OPTIONAL_CATCH_ALL_REGEX.test(nextRoute)) {
    let netlifyRoute = nextRoute.replace(OPTIONAL_CATCH_ALL_REGEX, '$2')

    // create an empty string, but actually needs to be a forward slash
    if (netlifyRoute === '') {
      netlifyRoute = '/'
    }
    // When optional catch-all route is at top-level, the regex on line 19 will
    // create an incorrect route for the data route. For example, it creates
    // /_next/data/%BUILDID%.json, but NextJS looks for
    // /_next/data/%BUILDID%/index.json
    netlifyRoute = netlifyRoute.replace(/(\/_next\/data\/[^/]+).json/, '$1/index.json')

    // Add second route to the front of the array
    netlifyRoutes.unshift(netlifyRoute)
  }

  return netlifyRoutes.map((route) =>
    route
      // Replace catch-all, e.g., [...slug]
      .replace(CATCH_ALL_REGEX, '/:$1/*')
      // Replace optional catch-all, e.g., [[...slug]]
      .replace(OPTIONAL_CATCH_ALL_REGEX, '/*')
      // Replace dynamic parameters, e.g., [id]
      .replace(DYNAMIC_PARAMETER_REGEX, '/:$1'),
  )
}

export const netlifyRoutesForNextRouteWithData = ({ route, dataRoute }: { route: string; dataRoute: string }) => [
  ...toNetlifyRoute(dataRoute),
  ...toNetlifyRoute(route),
]

export const routeToDataRoute = (route: string, buildId: string, locale?: string) =>
  `/_next/data/${buildId}${locale ? `/${locale}` : ''}${route === '/' ? '/index' : route}.json`

const netlifyRoutesForNextRoute = (route: string, buildId: string, i18n?: I18n): Array<string> => {
  if (!i18n?.locales?.length) {
    return netlifyRoutesForNextRouteWithData({ route, dataRoute: routeToDataRoute(route, buildId) })
  }
  const { locales, defaultLocale } = i18n
  const routes = []
  locales.forEach((locale) => {
    // Data route is always localized
    const dataRoute = routeToDataRoute(route, buildId, locale)

    routes.push(
      // Default locale is served from root, not localized
      ...netlifyRoutesForNextRouteWithData({
        route: locale === defaultLocale ? route : `/${locale}${route}`,
        dataRoute,
      }),
    )
  })
  return routes
}

export const isApiRoute = (route: string) => route.startsWith('/api/') || route === '/api'

export const is404Route = (route: string, i18n?: I18n) =>
  i18n ? i18n.locales.some((locale) => route === `/${locale}/404`) : route === '/404'

export const redirectsForNextRoute = ({
  route,
  buildId,
  basePath,
  to,
  i18n,
  status = 200,
  force = false,
}: {
  route: string
  buildId: string
  basePath: string
  to: string
  i18n: I18n
  status?: number
  force?: boolean
}): NetlifyConfig['redirects'] =>
  netlifyRoutesForNextRoute(route, buildId, i18n).map((redirect) => ({
    from: `${basePath}${redirect}`,
    to,
    status,
    force,
  }))

export const redirectsForNextRouteWithData = ({
  route,
  dataRoute,
  basePath,
  to,
  status = 200,
  force = false,
}: {
  route: string
  dataRoute: string
  basePath: string
  to: string
  status?: number
  force?: boolean
}): NetlifyConfig['redirects'] =>
  netlifyRoutesForNextRouteWithData({ route, dataRoute }).map((redirect) => ({
    from: `${basePath}${redirect}`,
    to,
    status,
    force,
  }))

export const getApiRewrites = (basePath: string, apiRoutes: Array<ApiRouteConfig>) => {
  const apiRewrites = apiRoutes.map((apiRoute) => {
    const [from] = toNetlifyRoute(`${basePath}${apiRoute.route}`)

    // Scheduled functions can't be invoked directly, so we 404 them.
    if (apiRoute.config.type === 'experimental-scheduled') {
      return { from, to: '/404.html', status: 404 }
    }
    return {
      from,
      to: `/.netlify/functions/${getFunctionNameForPage(
        apiRoute.route,
        apiRoute.config.type === 'experimental-background',
      )}`,
      status: 200,
    }
  })

  return [
    ...apiRewrites,
    {
      from: `${basePath}/api`,
      to: HANDLER_FUNCTION_PATH,
      status: 200,
    },
    {
      from: `${basePath}/api/*`,
      to: HANDLER_FUNCTION_PATH,
      status: 200,
    },
  ]
}

export const getPreviewRewrites = async ({ basePath, appDir }) => {
  const publicFiles = await globby('**/*', { cwd: join(appDir, 'public') })

  // Preview mode gets forced to the function, to bypass pre-rendered pages, but static files need to be skipped
  return [
    ...publicFiles.map((file) => ({
      from: `${basePath}/${file}`,
      // This is a no-op, but we do it to stop it matching the following rule
      to: `${basePath}/${file}`,
      conditions: { Cookie: ['__prerender_bypass', '__next_preview_data'] },
      status: 200,
    })),
    {
      from: `${basePath}/*`,
      to: HANDLER_FUNCTION_PATH,
      status: 200,
      conditions: { Cookie: ['__prerender_bypass', '__next_preview_data'] },
      force: true,
    },
  ]
}

export const shouldSkip = (): boolean =>
  process.env.NEXT_PLUGIN_FORCE_RUN === 'false' ||
  process.env.NEXT_PLUGIN_FORCE_RUN === '0' ||
  process.env.NETLIFY_NEXT_PLUGIN_SKIP === 'true' ||
  process.env.NETLIFY_NEXT_PLUGIN_SKIP === '1'

/**
 * Given an array of base paths and candidate modules, return the first one that exists
 */
export const findModuleFromBase = ({ paths, candidates }): string | null => {
  for (const candidate of candidates) {
    try {
      const modulePath = require.resolve(candidate, { paths })
      if (modulePath) {
        return modulePath
      }
    } catch {
      // Ignore the error
    }
  }
  return null
}

export const isNextAuthInstalled = (): boolean => {
  try {
    // eslint-disable-next-line import/no-unassigned-import, import/no-extraneous-dependencies, n/no-extraneous-require
    require('next-auth')
    return true
  } catch {
    // Ignore the MODULE_NOT_FOUND error
    return false
  }
}

export const getCustomImageResponseHeaders = (headers: Header[]): Record<string, string> | null => {
  const customImageResponseHeaders = headers.find((header) => header.for?.startsWith('/_next/image/'))

  if (customImageResponseHeaders) {
    return customImageResponseHeaders?.values as Record<string, string>
  }
  return null
}

export const isBundleSizeCheckDisabled = () =>
  process.env.DISABLE_BUNDLE_ZIP_SIZE_CHECK === '1' || process.env.DISABLE_BUNDLE_ZIP_SIZE_CHECK === 'true'

// In v12.2.6-canary.12 the types had not yet been updated.
// Once this type is available from the next package, this should
// be removed
export type ImagesConfig = Partial<ImageConfigComplete> &
  Required<ImageConfigComplete> & {
    remotePatterns?: RemotePattern[]
  }
export const getRemotePatterns = (experimental: ExperimentalConfigWithLegacy, images: ImagesConfig) => {
  // Where remote patterns is configured pre-v12.2.5
  if (experimental.images?.remotePatterns) {
    return experimental.images.remotePatterns
  }

  // Where remote patterns is configured after v12.2.5
  if (images.remotePatterns) {
    return images.remotePatterns || []
  }
  return []
}
/* eslint-enable max-lines */<|MERGE_RESOLUTION|>--- conflicted
+++ resolved
@@ -11,7 +11,6 @@
 import type { ApiRouteConfig } from './functions'
 import { I18n } from './types'
 
-<<<<<<< HEAD
 const RESERVED_FILENAME = /[^\w_-]/g
 
 /**
@@ -25,11 +24,10 @@
     .replace(OPTIONAL_CATCH_ALL_REGEX, '-SPLAT')
     .replace(DYNAMIC_PARAMETER_REGEX, '_$1-PARAM')
     .replace(RESERVED_FILENAME, '_')}-${background ? 'background' : 'handler'}`
-=======
+
 type ExperimentalConfigWithLegacy = ExperimentalConfig & {
   images?: Pick<ImageConfigComplete, 'remotePatterns'>
 }
->>>>>>> f8fd4843
 
 export const toNetlifyRoute = (nextRoute: string): Array<string> => {
   const netlifyRoutes = [nextRoute]
