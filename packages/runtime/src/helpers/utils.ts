import type { NetlifyConfig } from '@netlify/build'
import type { Header } from '@netlify/build/types/config/netlify_config'
import globby from 'globby'
import type { ExperimentalConfig } from 'next/dist/server/config-shared'
import type { ImageConfigComplete, RemotePattern } from 'next/dist/shared/lib/image-config'
import { join } from 'pathe'

import { OPTIONAL_CATCH_ALL_REGEX, CATCH_ALL_REGEX, DYNAMIC_PARAMETER_REGEX, HANDLER_FUNCTION_PATH } from '../constants'

<<<<<<< HEAD
import { ApiRouteType } from './analysis'
import type { APILambda } from './functions'
import { I18n } from './types'
=======
import type { ApiRouteConfig } from './functions'
import { I18n, ApiRouteType } from './types'
>>>>>>> 881325c0

const RESERVED_FILENAME = /[^\w_-]/g

/**
 * Given a Next route, generates a valid Netlify function name.
 * If "background" is true then the function name will have `-background`
 * appended to it, meaning that it is executed as a background function.
 */
export const getFunctionNameForPage = (page: string, background = false) =>
  `${page
    .replace(CATCH_ALL_REGEX, '_$1-SPLAT')
    .replace(OPTIONAL_CATCH_ALL_REGEX, '-SPLAT')
    .replace(DYNAMIC_PARAMETER_REGEX, '_$1-PARAM')
    .replace(RESERVED_FILENAME, '_')}-${background ? 'background' : 'handler'}`

type ExperimentalConfigWithLegacy = ExperimentalConfig & {
  images?: Pick<ImageConfigComplete, 'remotePatterns'>
}

export const toNetlifyRoute = (nextRoute: string): Array<string> => {
  const netlifyRoutes = [nextRoute]

  // If the route is an optional catch-all route, we need to add a second
  // Netlify route for the base path (when no parameters are present).
  // The file ending must be present!
  if (OPTIONAL_CATCH_ALL_REGEX.test(nextRoute)) {
    let netlifyRoute = nextRoute.replace(OPTIONAL_CATCH_ALL_REGEX, '$2')

    // create an empty string, but actually needs to be a forward slash
    if (netlifyRoute === '') {
      netlifyRoute = '/'
    }
    // When optional catch-all route is at top-level, the regex on line 19 will
    // create an incorrect route for the data route. For example, it creates
    // /_next/data/%BUILDID%.json, but NextJS looks for
    // /_next/data/%BUILDID%/index.json
    netlifyRoute = netlifyRoute.replace(/(\/_next\/data\/[^/]+).json/, '$1/index.json')

    // Add second route to the front of the array
    netlifyRoutes.unshift(netlifyRoute)
  }

  return netlifyRoutes.map((route) =>
    route
      // Replace catch-all, e.g., [...slug]
      .replace(CATCH_ALL_REGEX, '/:$1/*')
      // Replace optional catch-all, e.g., [[...slug]]
      .replace(OPTIONAL_CATCH_ALL_REGEX, '/*')
      // Replace dynamic parameters, e.g., [id]
      .replace(DYNAMIC_PARAMETER_REGEX, '/:$1'),
  )
}

export const generateNetlifyRoutes = ({
  route,
  dataRoute,
  withData = true,
}: {
  route: string
  dataRoute: string
  withData: boolean
}) => [...(withData ? toNetlifyRoute(dataRoute) : []), ...toNetlifyRoute(route)]

export const routeToDataRoute = (route: string, buildId: string, locale?: string) =>
  `/_next/data/${buildId}${locale ? `/${locale}` : ''}${route === '/' ? (locale ? '' : '/index') : route}.json`

// Default locale is served from root, not localized
export const localizeRoute = (route: string, locale: string, defaultLocale: string) =>
  locale === defaultLocale ? route : `/${locale}${route}`

const netlifyRoutesForNextRoute = ({
  route,
  buildId,
  i18n,
  withData = true,
  dataRoute,
}: {
  route: string
  buildId: string
  i18n?: I18n
  withData?: boolean
  dataRoute?: string
}): Array<{ redirect: string; locale: string | false; dataRoute?: string }> => {
  if (!i18n?.locales?.length) {
    return generateNetlifyRoutes({ route, dataRoute: dataRoute || routeToDataRoute(route, buildId), withData }).map(
      (redirect) => ({
        redirect,
        locale: false,
      }),
    )
  }
  const { locales, defaultLocale } = i18n
  const routes = []
  locales.forEach((locale) => {
    // Data route is always localized, except for appDir
    const localizedDataRoute = dataRoute
      ? localizeRoute(dataRoute, locale, defaultLocale)
      : routeToDataRoute(route, buildId, locale)

    routes.push(
      ...generateNetlifyRoutes({
        route: localizeRoute(route, locale, defaultLocale),
        dataRoute: localizedDataRoute,
        withData,
      }).map((redirect) => ({
        redirect,
        locale,
      })),
    )
  })
  return routes
}

export const isApiRoute = (route: string) => route.startsWith('/api/') || route === '/api'

export const is404Route = (route: string, i18n?: I18n) =>
  i18n ? i18n.locales.some((locale) => route === `/${locale}/404`) : route === '/404'

export const redirectsForNextRoute = ({
  route,
  buildId,
  basePath,
  to,
  i18n,
  status = 200,
  force = false,
  withData = true,
  dataRoute,
}: {
  route: string
  buildId: string
  basePath: string
  to: string
  i18n: I18n
  status?: number
  force?: boolean
  withData?: boolean
  dataRoute?: string
}): NetlifyConfig['redirects'] =>
  netlifyRoutesForNextRoute({ route, buildId, i18n, withData, dataRoute }).map(({ redirect }) => ({
    from: `${basePath}${redirect}`,
    to,
    status,
    force,
  }))

export const redirectsForNext404Route = ({
  route,
  buildId,
  basePath,
  i18n,
  force = false,
}: {
  route: string
  buildId: string
  basePath: string
  i18n: I18n
  force?: boolean
}): NetlifyConfig['redirects'] =>
  netlifyRoutesForNextRoute({ route, buildId, i18n }).map(({ redirect, locale }) => ({
    from: `${basePath}${redirect}`,
    to: locale ? `${basePath}/server/pages/${locale}/404.html` : `${basePath}/server/pages/404.html`,
    status: 404,
    force,
  }))

export const redirectsForNextRouteWithData = ({
  route,
  dataRoute,
  basePath,
  to,
  status = 200,
  force = false,
}: {
  route: string
  dataRoute: string
  basePath: string
  to: string
  status?: number
  force?: boolean
}): NetlifyConfig['redirects'] =>
  generateNetlifyRoutes({ route, dataRoute, withData: true }).map((redirect) => ({
    from: `${basePath}${redirect}`,
    to,
    status,
    force,
  }))

export const getApiRewrites = (basePath: string, apiLambdas: APILambda[]) => {
  const apiRewrites = apiLambdas.flatMap((lambda) =>
    lambda.routes.map((apiRoute) => {
      const [from] = toNetlifyRoute(`${basePath}${apiRoute.route}`)

      // Scheduled functions can't be invoked directly, so we 404 them.
      if (apiRoute.config.type === ApiRouteType.SCHEDULED) {
        return { from, to: '/404.html', status: 404 }
      }
      return {
        from,
        to: `/.netlify/functions/${lambda.functionName}`,
        status: 200,
      }
    }),
  )

  return [
    ...apiRewrites,
    {
      from: `${basePath}/api/*`,
      to: HANDLER_FUNCTION_PATH,
      status: 200,
    },
  ]
}

export const getPreviewRewrites = async ({ basePath, appDir }) => {
  const publicFiles = await globby('**/*', { cwd: join(appDir, 'public') })

  // Preview mode gets forced to the function, to bypass pre-rendered pages, but static files need to be skipped
  return [
    ...publicFiles.map((file) => ({
      from: `${basePath}/${file}`,
      // This is a no-op, but we do it to stop it matching the following rule
      to: `${basePath}/${file}`,
      conditions: { Cookie: ['__prerender_bypass', '__next_preview_data'] },
      status: 200,
    })),
    {
      from: `${basePath}/*`,
      to: HANDLER_FUNCTION_PATH,
      status: 200,
      conditions: { Cookie: ['__prerender_bypass', '__next_preview_data'] },
      force: true,
    },
  ]
}

export const shouldSkip = (): boolean =>
  process.env.NEXT_PLUGIN_FORCE_RUN === 'false' ||
  process.env.NEXT_PLUGIN_FORCE_RUN === '0' ||
  process.env.NETLIFY_NEXT_PLUGIN_SKIP === 'true' ||
  process.env.NETLIFY_NEXT_PLUGIN_SKIP === '1'

/**
 * Given an array of base paths and candidate modules, return the first one that exists
 */
export const findModuleFromBase = ({ paths, candidates }): string | null => {
  for (const candidate of candidates) {
    try {
      const modulePath = require.resolve(candidate, { paths })
      if (modulePath) {
        return modulePath
      }
    } catch {
      // Ignore the error
    }
  }
  // if we couldn't find a module from paths, let's try to resolve from here
  for (const candidate of candidates) {
    try {
      const modulePath = require.resolve(candidate)
      if (modulePath) {
        return modulePath
      }
    } catch {
      // Ignore the error
    }
  }
  return null
}

export const isNextAuthInstalled = (): boolean => {
  try {
    // eslint-disable-next-line import/no-unassigned-import, import/no-extraneous-dependencies, n/no-extraneous-require
    require('next-auth')
    return true
  } catch {
    // Ignore the MODULE_NOT_FOUND error
    return false
  }
}

export const getCustomImageResponseHeaders = (headers: Header[]): Record<string, string> | null => {
  const customImageResponseHeaders = headers.find((header) => header.for?.startsWith('/_next/image/'))

  if (customImageResponseHeaders) {
    return customImageResponseHeaders?.values as Record<string, string>
  }
  return null
}

export const isBundleSizeCheckDisabled = () =>
  process.env.DISABLE_BUNDLE_ZIP_SIZE_CHECK === '1' || process.env.DISABLE_BUNDLE_ZIP_SIZE_CHECK === 'true'

// In v12.2.6-canary.12 the types had not yet been updated.
// Once this type is available from the next package, this should
// be removed
export type ImagesConfig = Partial<ImageConfigComplete> &
  Required<ImageConfigComplete> & {
    remotePatterns?: RemotePattern[]
  }
export const getRemotePatterns = (experimental: ExperimentalConfigWithLegacy, images: ImagesConfig) => {
  // Where remote patterns is configured pre-v12.2.5
  if (experimental.images?.remotePatterns) {
    return experimental.images.remotePatterns
  }

  // Where remote patterns is configured after v12.2.5
  if (images.remotePatterns) {
    return images.remotePatterns || []
  }
  return []
}

// Taken from next/src/shared/lib/escape-regexp.ts
const reHasRegExp = /[|\\{}()[\]^$+*?.-]/
const reReplaceRegExp = /[|\\{}()[\]^$+*?.-]/g
export const escapeStringRegexp = (str: string) => (reHasRegExp.test(str) ? str.replace(reReplaceRegExp, '\\$&') : str)<|MERGE_RESOLUTION|>--- conflicted
+++ resolved
@@ -7,14 +7,8 @@
 
 import { OPTIONAL_CATCH_ALL_REGEX, CATCH_ALL_REGEX, DYNAMIC_PARAMETER_REGEX, HANDLER_FUNCTION_PATH } from '../constants'
 
-<<<<<<< HEAD
-import { ApiRouteType } from './analysis'
 import type { APILambda } from './functions'
-import { I18n } from './types'
-=======
-import type { ApiRouteConfig } from './functions'
 import { I18n, ApiRouteType } from './types'
->>>>>>> 881325c0
 
 const RESERVED_FILENAME = /[^\w_-]/g
 
