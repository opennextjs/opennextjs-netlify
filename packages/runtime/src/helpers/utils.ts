<<<<<<< HEAD
import type { NetlifyConfig } from '@netlify/build/types'
=======
import type { NetlifyConfig } from '@netlify/build'
>>>>>>> 74936eee
import globby from 'globby'
import type { ExperimentalConfig } from 'next/dist/server/config-shared'
import type { ImageConfigComplete } from 'next/dist/shared/lib/image-config'
import { join } from 'pathe'

import { OPTIONAL_CATCH_ALL_REGEX, CATCH_ALL_REGEX, DYNAMIC_PARAMETER_REGEX, HANDLER_FUNCTION_PATH } from '../constants'

import type { APILambda } from './functions'
import { I18n, ApiRouteType } from './types'

const RESERVED_FILENAME = /[^\w_-]/g

/**
 * Given a Next route, generates a valid Netlify function name.
 * If "background" is true then the function name will have `-background`
 * appended to it, meaning that it is executed as a background function.
 */
export const getFunctionNameForPage = (page: string, background = false) =>
  `${page
    .replace(CATCH_ALL_REGEX, '_$1-SPLAT')
    .replace(OPTIONAL_CATCH_ALL_REGEX, '-SPLAT')
    .replace(DYNAMIC_PARAMETER_REGEX, '_$1-PARAM')
    .replace(RESERVED_FILENAME, '_')}-${background ? 'background' : 'handler'}`

export type ExperimentalConfigWithLegacy = ExperimentalConfig & {
  images?: Pick<ImageConfigComplete, 'remotePatterns'>
  appDir?: boolean
}

export const toNetlifyRoute = (nextRoute: string): Array<string> => {
  const netlifyRoutes = [nextRoute]

  // If the route is an optional catch-all route, we need to add a second
  // Netlify route for the base path (when no parameters are present).
  // The file ending must be present!
  if (OPTIONAL_CATCH_ALL_REGEX.test(nextRoute)) {
    let netlifyRoute = nextRoute.replace(OPTIONAL_CATCH_ALL_REGEX, '$2')

    // create an empty string, but actually needs to be a forward slash
    if (netlifyRoute === '') {
      netlifyRoute = '/'
    }
    // When optional catch-all route is at top-level, the regex on line 19 will
    // create an incorrect route for the data route. For example, it creates
    // /_next/data/%BUILDID%.json, but NextJS looks for
    // /_next/data/%BUILDID%/index.json
    netlifyRoute = netlifyRoute.replace(/(\/_next\/data\/[^/]+).json/, '$1/index.json')

    // Add second route to the front of the array
    netlifyRoutes.unshift(netlifyRoute)
  }

  return netlifyRoutes.map((route) =>
    route
      // Replace catch-all, e.g., [...slug]
      .replace(CATCH_ALL_REGEX, '/:$1/*')
      // Replace optional catch-all, e.g., [[...slug]]
      .replace(OPTIONAL_CATCH_ALL_REGEX, '/*')
      // Replace dynamic parameters, e.g., [id]
      .replace(DYNAMIC_PARAMETER_REGEX, '/:$1'),
  )
}

export const generateNetlifyRoutes = ({
  route,
  dataRoute,
  withData = true,
}: {
  route: string
  dataRoute: string
  withData: boolean
}) => [...(withData ? toNetlifyRoute(dataRoute) : []), ...toNetlifyRoute(route)]

export const routeToDataRoute = (route: string, buildId: string, locale?: string) =>
  `/_next/data/${buildId}${locale ? `/${locale}` : ''}${route === '/' ? (locale ? '' : '/index') : route}.json`

// Default locale is served from root, not localized
export const localizeRoute = (route: string, locale: string, defaultLocale: string) =>
  locale === defaultLocale ? route : `/${locale}${route}`

const netlifyRoutesForNextRoute = ({
  route,
  buildId,
  i18n,
  withData = true,
  dataRoute,
}: {
  route: string
  buildId: string
  i18n?: I18n
  withData?: boolean
  dataRoute?: string
}): Array<{ redirect: string; locale: string | false; dataRoute?: string }> => {
  if (!i18n?.locales?.length) {
    return generateNetlifyRoutes({ route, dataRoute: dataRoute || routeToDataRoute(route, buildId), withData }).map(
      (redirect) => ({
        redirect,
        locale: false,
      }),
    )
  }
  const { locales, defaultLocale } = i18n
  const routes = []
  locales.forEach((locale) => {
    // Data route is always localized, except for appDir
    const localizedDataRoute = dataRoute
      ? localizeRoute(dataRoute, locale, defaultLocale)
      : routeToDataRoute(route, buildId, locale)

    routes.push(
      ...generateNetlifyRoutes({
        route: localizeRoute(route, locale, defaultLocale),
        dataRoute: localizedDataRoute,
        withData,
      }).map((redirect) => ({
        redirect,
        locale,
      })),
    )
  })
  return routes
}

export const isApiRoute = (route: string) => route.startsWith('/api/') || route === '/api'

export const is404Route = (route: string, i18n?: I18n) =>
  i18n ? i18n.locales.some((locale) => route === `/${locale}/404`) : route === '/404'

export const redirectsForNextRoute = ({
  route,
  buildId,
  basePath,
  to,
  i18n,
  status = 200,
  force = false,
  withData = true,
  dataRoute,
}: {
  route: string
  buildId: string
  basePath: string
  to: string
  i18n: I18n
  status?: number
  force?: boolean
  withData?: boolean
  dataRoute?: string
}): NetlifyConfig['redirects'] =>
  netlifyRoutesForNextRoute({ route, buildId, i18n, withData, dataRoute }).map(({ redirect }) => ({
    from: `${basePath}${redirect}`,
    to,
    status,
    force,
  }))

export const redirectsForNext404Route = ({
  route,
  buildId,
  basePath,
  i18n,
  force = false,
}: {
  route: string
  buildId: string
  basePath: string
  i18n: I18n
  force?: boolean
}): NetlifyConfig['redirects'] =>
  netlifyRoutesForNextRoute({ route, buildId, i18n }).map(({ redirect, locale }) => ({
    from: `${basePath}${redirect}`,
    to: locale ? `${basePath}/${locale}/404.html` : `${basePath}/404.html`,
    status: 404,
    force,
  }))

export const redirectsForNextRouteWithData = ({
  route,
  dataRoute,
  basePath,
  to,
  status = 200,
  force = false,
}: {
  route: string
  dataRoute: string
  basePath: string
  to: string
  status?: number
  force?: boolean
}): NetlifyConfig['redirects'] =>
  generateNetlifyRoutes({ route, dataRoute, withData: true }).map((redirect) => ({
    from: `${basePath}${redirect}`,
    to,
    status,
    force,
  }))

export const getApiRewrites = (basePath: string, apiLambdas: APILambda[]) => {
  const apiRewrites = apiLambdas.flatMap((lambda) =>
    lambda.routes.map((apiRoute) => {
      const [from] = toNetlifyRoute(`${basePath}${apiRoute.route}`)

      // Scheduled functions can't be invoked directly, so we 404 them.
      if (apiRoute.config.type === ApiRouteType.SCHEDULED) {
        return { from, to: '/404.html', status: 404 }
      }
      return {
        from,
        to: `/.netlify/functions/${lambda.functionName}`,
        status: 200,
      }
    }),
  )

  return [
    ...apiRewrites,
    {
      from: `${basePath}/api/*`,
      to: HANDLER_FUNCTION_PATH,
      status: 200,
    },
  ]
}

export const getPreviewRewrites = async ({ basePath, appDir }) => {
  const publicFiles = await globby('**/*', { cwd: join(appDir, 'public') })

  // Preview mode gets forced to the function, to bypass pre-rendered pages, but static files need to be skipped
  return [
    ...publicFiles.map((file) => ({
      from: `${basePath}/${file}`,
      // This is a no-op, but we do it to stop it matching the following rule
      to: `${basePath}/${file}`,
      conditions: { Cookie: ['__prerender_bypass', '__next_preview_data'] },
      status: 200,
    })),
    {
      from: `${basePath}/*`,
      to: HANDLER_FUNCTION_PATH,
      status: 200,
      conditions: { Cookie: ['__prerender_bypass', '__next_preview_data'] },
      force: true,
    },
  ]
}

export const shouldSkip = (): boolean =>
  process.env.NEXT_PLUGIN_FORCE_RUN === 'false' ||
  process.env.NEXT_PLUGIN_FORCE_RUN === '0' ||
  process.env.NETLIFY_NEXT_PLUGIN_SKIP === 'true' ||
  process.env.NETLIFY_NEXT_PLUGIN_SKIP === '1'

/**
 * Given an array of base paths and candidate modules, return the first one that exists
 */
export const findModuleFromBase = ({ paths, candidates }): string | null => {
  for (const candidate of candidates) {
    try {
      const modulePath = require.resolve(candidate, { paths })
      if (modulePath) {
        return modulePath
      }
    } catch {
      // Ignore the error
    }
  }
  // if we couldn't find a module from paths, let's try to resolve from here
  for (const candidate of candidates) {
    try {
      const modulePath = require.resolve(candidate)
      if (modulePath) {
        return modulePath
      }
    } catch {
      // Ignore the error
    }
  }
  return null
}

export const isNextAuthInstalled = (): boolean => {
  try {
    // eslint-disable-next-line import/no-unassigned-import, import/no-extraneous-dependencies, n/no-extraneous-require
    require('next-auth')
    return true
  } catch {
    // Ignore the MODULE_NOT_FOUND error
    return false
  }
}

<<<<<<< HEAD
=======
export const getCustomImageResponseHeaders = (headers: NetlifyConfig['headers']): Record<string, string> | null => {
  const customImageResponseHeaders = headers.find((header) => header.for?.startsWith('/_next/image/'))

  if (customImageResponseHeaders) {
    return customImageResponseHeaders?.values as Record<string, string>
  }
  return null
}

>>>>>>> 74936eee
export const isBundleSizeCheckDisabled = () =>
  process.env.DISABLE_BUNDLE_ZIP_SIZE_CHECK === '1' || process.env.DISABLE_BUNDLE_ZIP_SIZE_CHECK === 'true'

// Taken from next/src/shared/lib/escape-regexp.ts
const reHasRegExp = /[|\\{}()[\]^$+*?.-]/
const reReplaceRegExp = /[|\\{}()[\]^$+*?.-]/g
export const escapeStringRegexp = (str: string) => (reHasRegExp.test(str) ? str.replace(reReplaceRegExp, '\\$&') : str)<|MERGE_RESOLUTION|>--- conflicted
+++ resolved
@@ -1,8 +1,4 @@
-<<<<<<< HEAD
-import type { NetlifyConfig } from '@netlify/build/types'
-=======
 import type { NetlifyConfig } from '@netlify/build'
->>>>>>> 74936eee
 import globby from 'globby'
 import type { ExperimentalConfig } from 'next/dist/server/config-shared'
 import type { ImageConfigComplete } from 'next/dist/shared/lib/image-config'
@@ -295,18 +291,6 @@
   }
 }
 
-<<<<<<< HEAD
-=======
-export const getCustomImageResponseHeaders = (headers: NetlifyConfig['headers']): Record<string, string> | null => {
-  const customImageResponseHeaders = headers.find((header) => header.for?.startsWith('/_next/image/'))
-
-  if (customImageResponseHeaders) {
-    return customImageResponseHeaders?.values as Record<string, string>
-  }
-  return null
-}
-
->>>>>>> 74936eee
 export const isBundleSizeCheckDisabled = () =>
   process.env.DISABLE_BUNDLE_ZIP_SIZE_CHECK === '1' || process.env.DISABLE_BUNDLE_ZIP_SIZE_CHECK === 'true'
 
