--- conflicted
+++ resolved
@@ -161,12 +161,7 @@
 
     const buildId = readFileSync(join(publish, 'BUILD_ID'), 'utf8').trim()
 
-<<<<<<< HEAD
-    const apiLambdas = await getAPILambdas(publish, appDir)
-=======
-    await configureHandlerFunctions({ netlifyConfig, ignore, publish: relative(process.cwd(), publish) })
-    const apiRoutes = await getExtendedApiRouteConfigs(publish, appDir, pageExtensions)
->>>>>>> 940cbbc3
+    const apiLambdas = await getAPILambdas(publish, appDir, pageExtensions)
 
     await configureHandlerFunctions({
       netlifyConfig,
