/* eslint-disable max-lines */
import { join, relative } from 'path'

<<<<<<< HEAD
import type { NetlifyPlugin, OnPreBuild } from '@netlify/build'
import { greenBright, yellowBright, bold } from 'chalk'
=======
import type { NetlifyPlugin } from '@netlify/build'
import { greenBright, bold, redBright } from 'chalk'
>>>>>>> 9578fa9d
import { existsSync, readFileSync } from 'fs-extra'
import { outdent } from 'outdent'

import { HANDLER_FUNCTION_NAME, ODB_FUNCTION_NAME } from './constants'
import { restoreCache, saveCache } from './helpers/cache'
import {
  getNextConfig,
  getRequiredServerFiles,
  updateRequiredServerFiles,
  configureHandlerFunctions,
  generateCustomHeaders,
} from './helpers/config'
<<<<<<< HEAD
import { onPreDev } from './helpers/dev'
import { updateConfig, writeEdgeFunctions, loadMiddlewareManifest } from './helpers/edge'
=======
import { enableEdgeInNextConfig, writeEdgeFunctions, loadMiddlewareManifest } from './helpers/edge'
>>>>>>> 9578fa9d
import { moveStaticPages, movePublicFiles, patchNextFiles } from './helpers/files'
import { generateFunctions, setupImageFunction, generatePagesResolver } from './helpers/functions'
import { generateRedirects, generateStaticRedirects } from './helpers/redirects'
import { shouldSkip, isNextAuthInstalled, getCustomImageResponseHeaders } from './helpers/utils'
import {
  verifyNetlifyBuildVersion,
  checkNextSiteHasBuilt,
  checkForRootPublish,
  checkZipSize,
  checkForOldFunctions,
  warnForProblematicUserRewrites,
  warnForRootRedirects,
} from './helpers/verification'

const plugin: NetlifyPlugin & { onPreDev?: OnPreBuild; onDev?: OnPreBuild } = {
  async onPreBuild({
    constants,
    netlifyConfig,
    utils: {
      build: { failBuild },
      cache,
    },
  }) {
    const { publish } = netlifyConfig.build
    if (shouldSkip()) {
      await restoreCache({ cache, publish })
      console.log('Not running Next Runtime')
      if (existsSync(join(constants.INTERNAL_FUNCTIONS_SRC, HANDLER_FUNCTION_NAME))) {
        console.log(`Please ensure you remove any generated functions from ${constants.INTERNAL_FUNCTIONS_SRC}`)
      }
      return
    }
    checkForRootPublish({ publish, failBuild })
    verifyNetlifyBuildVersion({ failBuild, ...constants })

    await restoreCache({ cache, publish })

    netlifyConfig.build.environment ||= {}
    // eslint-disable-next-line unicorn/consistent-destructuring
    netlifyConfig.build.environment.NEXT_PRIVATE_TARGET = 'server'
  },

  async onBuild({
    constants,
    netlifyConfig,
    utils: {
      build: { failBuild },
    },
  }) {
    if (shouldSkip()) {
      return
    }
    const { publish } = netlifyConfig.build

    checkNextSiteHasBuilt({ publish, failBuild })

    let experimentalRemotePatterns = []
    const { appDir, basePath, i18n, images, target, ignore, trailingSlash, outdir, experimental } = await getNextConfig(
      {
        publish,
        failBuild,
      },
    )

    const middlewareManifest = await loadMiddlewareManifest(netlifyConfig)

    let usingEdge = false

    if (Object.keys(middlewareManifest?.functions).length !== 0) {
      usingEdge = true
      if (process.env.NEXT_DISABLE_NETLIFY_EDGE) {
        failBuild(outdent`
          You are using Next.js experimental edge runtime, but have set NEXT_DISABLE_NETLIFY_EDGE to true. This is not supported.
          To use edge runtime, remove the env var ${bold`NEXT_DISABLE_NETLIFY_EDGE`}.
        `)
      }
    }

    if (Object.keys(middlewareManifest?.middleware).length !== 0) {
      usingEdge = true
      if (process.env.NEXT_DISABLE_NETLIFY_EDGE) {
        console.log(
          redBright(outdent`
            You are using Next.js Middleware without Netlify Edge Functions.
            This is deprecated because it negatively affects performance and will disable ISR and static rendering.
            It also disables advanced middleware features from @netlify/next
            To get the best performance and use Netlify Edge Functions, remove the env var ${bold`NEXT_DISABLE_NETLIFY_EDGE`}.
          `),
        )
      }
    }

    if (experimental.images) {
      experimentalRemotePatterns = experimental.images.remotePatterns || []
    }

    if (isNextAuthInstalled()) {
      const config = await getRequiredServerFiles(publish)

      const userDefinedNextAuthUrl = config.config.env.NEXTAUTH_URL

      if (userDefinedNextAuthUrl) {
        console.log(
          `NextAuth package detected, NEXTAUTH_URL environment variable set by user to ${userDefinedNextAuthUrl}`,
        )
      } else {
        const nextAuthUrl = `${process.env.URL}${basePath}`

        console.log(`NextAuth package detected, setting NEXTAUTH_URL environment variable to ${nextAuthUrl}`)
        config.config.env.NEXTAUTH_URL = nextAuthUrl

        await updateRequiredServerFiles(publish, config)
      }
    }

    const buildId = readFileSync(join(publish, 'BUILD_ID'), 'utf8').trim()

    await configureHandlerFunctions({ netlifyConfig, ignore, publish: relative(process.cwd(), publish) })

    await generateFunctions(constants, appDir)
    await generatePagesResolver({ target, constants })

    await movePublicFiles({ appDir, outdir, publish })

    await patchNextFiles(basePath)

    if (!process.env.SERVE_STATIC_FILES_FROM_ORIGIN) {
      await moveStaticPages({ target, netlifyConfig, i18n, basePath })
    }

    await generateStaticRedirects({
      netlifyConfig,
      nextConfig: { basePath, i18n },
    })

    await setupImageFunction({
      constants,
      imageconfig: images,
      netlifyConfig,
      basePath,
      remotePatterns: experimentalRemotePatterns,
      responseHeaders: getCustomImageResponseHeaders(netlifyConfig.headers),
    })

    await generateRedirects({
      netlifyConfig,
      nextConfig: { basePath, i18n, trailingSlash, appDir },
      buildId,
    })

    if (usingEdge) {
      await writeEdgeFunctions(netlifyConfig)

      await enableEdgeInNextConfig(publish)

      console.log(outdent`
        ✨ Deploying middleware and functions to ${greenBright`Netlify Edge Functions`} ✨
        This feature is in beta. Please share your feedback here: https://ntl.fyi/next-netlify-edge
      `)
    }
  },

  async onPostBuild({
    netlifyConfig: {
      build: { publish },
      redirects,
      headers,
    },
    utils: {
      status,
      cache,
      functions,
      build: { failBuild },
    },
    constants: { FUNCTIONS_DIST },
  }) {
    await saveCache({ cache, publish })

    if (shouldSkip()) {
      status.show({
        title: 'Next Runtime did not run',
        summary: `Next cache was stored, but all other functions were skipped because ${
          process.env.NETLIFY_NEXT_PLUGIN_SKIP
            ? `NETLIFY_NEXT_PLUGIN_SKIP is set`
            : `NEXT_PLUGIN_FORCE_RUN is set to ${process.env.NEXT_PLUGIN_FORCE_RUN}`
        }`,
      })
      return
    }

    await checkForOldFunctions({ functions })
    await checkZipSize(join(FUNCTIONS_DIST, `${ODB_FUNCTION_NAME}.zip`))
    const nextConfig = await getNextConfig({ publish, failBuild })

    const { basePath, appDir } = nextConfig

    generateCustomHeaders(nextConfig, headers)

    warnForProblematicUserRewrites({ basePath, redirects })
    warnForRootRedirects({ appDir })
  },
}
// The types haven't been updated yet
const nextRuntime = (_inputs, meta: { events?: Set<string> } = {}): NetlifyPlugin & { onPreDev?: OnPreBuild } => {
  if (!meta?.events?.has('onPreDev')) {
    return {
      ...plugin,
      onEnd: ({ utils }) => {
        utils.status.show({
          title: 'Please upgrade to the latest version of the Netlify CLI',
          summary:
            'To support for the latest Next.js features, please upgrade to the latest version of the Netlify CLI',
        })
      },
    }
  }
  return {
    ...plugin,
    onPreDev,
  }
}

module.exports = nextRuntime

/* eslint-enable max-lines */<|MERGE_RESOLUTION|>--- conflicted
+++ resolved
@@ -1,13 +1,8 @@
 /* eslint-disable max-lines */
 import { join, relative } from 'path'
 
-<<<<<<< HEAD
-import type { NetlifyPlugin, OnPreBuild } from '@netlify/build'
-import { greenBright, yellowBright, bold } from 'chalk'
-=======
 import type { NetlifyPlugin } from '@netlify/build'
 import { greenBright, bold, redBright } from 'chalk'
->>>>>>> 9578fa9d
 import { existsSync, readFileSync } from 'fs-extra'
 import { outdent } from 'outdent'
 
@@ -20,12 +15,8 @@
   configureHandlerFunctions,
   generateCustomHeaders,
 } from './helpers/config'
-<<<<<<< HEAD
 import { onPreDev } from './helpers/dev'
-import { updateConfig, writeEdgeFunctions, loadMiddlewareManifest } from './helpers/edge'
-=======
 import { enableEdgeInNextConfig, writeEdgeFunctions, loadMiddlewareManifest } from './helpers/edge'
->>>>>>> 9578fa9d
 import { moveStaticPages, movePublicFiles, patchNextFiles } from './helpers/files'
 import { generateFunctions, setupImageFunction, generatePagesResolver } from './helpers/functions'
 import { generateRedirects, generateStaticRedirects } from './helpers/redirects'
