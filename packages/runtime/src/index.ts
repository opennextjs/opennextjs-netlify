/* eslint-disable max-lines */
import { join, relative } from 'path'

import type { NetlifyPlugin } from '@netlify/build'
import { bold, redBright } from 'chalk'
import destr from 'destr'
import { existsSync, readFileSync } from 'fs-extra'
import { outdent } from 'outdent'

import { HANDLER_FUNCTION_NAME, ODB_FUNCTION_NAME } from './constants'
import { restoreCache, saveCache } from './helpers/cache'
import {
  getNextConfig,
  getRequiredServerFiles,
  updateRequiredServerFiles,
  configureHandlerFunctions,
  generateCustomHeaders,
} from './helpers/config'
import { onPreDev } from './helpers/dev'
import { writeEdgeFunctions, loadMiddlewareManifest, cleanupEdgeFunctions } from './helpers/edge'
import { moveStaticPages, movePublicFiles, patchNextFiles } from './helpers/files'
import {
  generateFunctions,
  setupImageFunction,
  generatePagesResolver,
  getExtendedApiRouteConfigs,
  warnOnApiRoutes,
} from './helpers/functions'
import { generateRedirects, generateStaticRedirects } from './helpers/redirects'
import { shouldSkip, isNextAuthInstalled, getCustomImageResponseHeaders, getRemotePatterns } from './helpers/utils'
import {
  verifyNetlifyBuildVersion,
  checkNextSiteHasBuilt,
  checkForRootPublish,
  checkZipSize,
  checkForOldFunctions,
  warnForProblematicUserRewrites,
  warnForRootRedirects,
} from './helpers/verification'

const plugin: NetlifyPlugin = {
  async onPreBuild({
    constants,
    netlifyConfig,
    utils: {
      build: { failBuild },
      cache,
    },
  }) {
    const { publish } = netlifyConfig.build
    if (shouldSkip()) {
      await restoreCache({ cache, publish })
      console.log('Not running Next Runtime')
      if (existsSync(join(constants.INTERNAL_FUNCTIONS_SRC, HANDLER_FUNCTION_NAME))) {
        console.log(`Please ensure you remove any generated functions from ${constants.INTERNAL_FUNCTIONS_SRC}`)
      }
      return
    }
    checkForRootPublish({ publish, failBuild })
    verifyNetlifyBuildVersion({ failBuild, ...constants })

    await restoreCache({ cache, publish })

    netlifyConfig.build.environment ||= {}
    // eslint-disable-next-line unicorn/consistent-destructuring
    netlifyConfig.build.environment.NEXT_PRIVATE_TARGET = 'server'
  },

  // eslint-disable-next-line max-lines-per-function
  async onBuild({
    constants,
    netlifyConfig,
    utils: {
      build: { failBuild },
    },
  }) {
    if (shouldSkip()) {
      return
    }
    const { publish } = netlifyConfig.build

    checkNextSiteHasBuilt({ publish, failBuild })

<<<<<<< HEAD
    const {
      appDir,
      basePath,
      i18n,
      images,
      target,
      ignore,
      trailingSlash,
      outdir,
      experimental,
      distDir,
      routesManifest,
    } = await getNextConfig({
      publish,
      failBuild,
    })

    const dotNextDir = join(appDir, distDir)

    // This is the *generated* publish dir. The user specifies .next, be we actually use this subdirectory
    const publishDir = join(dotNextDir, 'dist')
    await ensureDir(publishDir)

=======
    const { appDir, basePath, i18n, images, target, ignore, trailingSlash, outdir, experimental } = await getNextConfig(
      {
        publish,
        failBuild,
      },
    )
>>>>>>> 0554d6a8
    await cleanupEdgeFunctions(constants)

    const middlewareManifest = await loadMiddlewareManifest(netlifyConfig)

    if (
      middlewareManifest?.functions &&
      Object.keys(middlewareManifest.functions).length !== 0 &&
      destr(process.env.NEXT_DISABLE_NETLIFY_EDGE)
    ) {
      failBuild(outdent`
        You are using Next.js experimental edge runtime, but have set NEXT_DISABLE_NETLIFY_EDGE to true. This is not supported.
        To use edge runtime, remove the env var ${bold`NEXT_DISABLE_NETLIFY_EDGE`}.
      `)
    }

    if (
      middlewareManifest?.middleware &&
      Object.keys(middlewareManifest.middleware).length !== 0 &&
      destr(process.env.NEXT_DISABLE_NETLIFY_EDGE)
    ) {
      console.log(
        redBright(outdent`
          You are using Next.js Middleware without Netlify Edge Functions.
          This is deprecated because it negatively affects performance and will disable ISR and static rendering.
          It also disables advanced middleware features from @netlify/next
          To get the best performance and use Netlify Edge Functions, remove the env var ${bold`NEXT_DISABLE_NETLIFY_EDGE`}.
        `),
      )
    }

    if (isNextAuthInstalled()) {
      const config = await getRequiredServerFiles(publish)

      const userDefinedNextAuthUrl = config.config.env.NEXTAUTH_URL

      if (userDefinedNextAuthUrl) {
        console.log(
          `NextAuth package detected, NEXTAUTH_URL environment variable set by user in next.config.js to ${userDefinedNextAuthUrl}`,
        )
      } else if (process.env.NEXTAUTH_URL) {
        // When the value is specified in the netlify.toml or the Netlify UI (will be evaluated in this order)
        const nextAuthUrl = `${process.env.NEXTAUTH_URL}${basePath}`

        console.log(
          `NextAuth package detected, NEXTAUTH_URL environment variable set by user in Netlify configuration to ${nextAuthUrl}`,
        )
        config.config.env.NEXTAUTH_URL = nextAuthUrl

        await updateRequiredServerFiles(publish, config)
      } else {
        // Using the deploy prime url in production leads to issues because the unique deploy ID is part of the generated URL
        // and will not match the expected URL in the callback URL of an OAuth application.
        const nextAuthUrl = `${
          process.env.CONTEXT === 'production' ? process.env.URL : process.env.DEPLOY_PRIME_URL
        }${basePath}`

        console.log(`NextAuth package detected, setting NEXTAUTH_URL environment variable to ${nextAuthUrl}`)
        config.config.env.NEXTAUTH_URL = nextAuthUrl

        await updateRequiredServerFiles(publish, config)
      }
    }

    const buildId = readFileSync(join(publish, 'BUILD_ID'), 'utf8').trim()

    await configureHandlerFunctions({ netlifyConfig, ignore, publish: relative(process.cwd(), publish) })
    const apiRoutes = await getExtendedApiRouteConfigs(publish, appDir)

    await generateFunctions(constants, appDir, apiRoutes)
    await generatePagesResolver({ target, constants })

    await movePublicFiles({ appDir, outdir, publish })

    await patchNextFiles(appDir)

    if (!destr(process.env.SERVE_STATIC_FILES_FROM_ORIGIN)) {
      await moveStaticPages({ target, netlifyConfig, i18n, basePath })
    }

    await generateStaticRedirects({
      netlifyConfig,
      nextConfig: { basePath, i18n },
    })

    await setupImageFunction({
      constants,
      imageconfig: images,
      netlifyConfig,
      basePath,
      remotePatterns: getRemotePatterns(experimental, images),
      responseHeaders: getCustomImageResponseHeaders(netlifyConfig.headers),
    })

    await generateRedirects({
      netlifyConfig,
      nextConfig: { basePath, i18n, trailingSlash, appDir },
      buildId,
      apiRoutes,
    })

    await writeEdgeFunctions({ netlifyConfig, routesManifest })
  },

  async onPostBuild({
    netlifyConfig: {
      build: { publish },
      redirects,
      headers,
    },
    utils: {
      status,
      cache,
      functions,
      build: { failBuild },
    },
    constants: { FUNCTIONS_DIST },
  }) {
    await saveCache({ cache, publish })

    if (shouldSkip()) {
      status.show({
        title: 'Next Runtime did not run',
        summary: `Next cache was stored, but all other functions were skipped because ${
          process.env.NETLIFY_NEXT_PLUGIN_SKIP
            ? `NETLIFY_NEXT_PLUGIN_SKIP is set`
            : `NEXT_PLUGIN_FORCE_RUN is set to ${process.env.NEXT_PLUGIN_FORCE_RUN}`
        }`,
      })
      return
    }

    await checkForOldFunctions({ functions })
    await checkZipSize(join(FUNCTIONS_DIST, `${ODB_FUNCTION_NAME}.zip`))
    const nextConfig = await getNextConfig({ publish, failBuild })

    const { basePath, appDir } = nextConfig

    generateCustomHeaders(nextConfig, headers)

    warnForProblematicUserRewrites({ basePath, redirects })
    warnForRootRedirects({ appDir })
    await warnOnApiRoutes({ FUNCTIONS_DIST })
  },
}
// The types haven't been updated yet
const nextRuntime = (
  _inputs,
  meta: { events?: Set<string> } = {},
): NetlifyPlugin & { onPreDev?: NetlifyPlugin['onPreBuild'] } => {
  if (!meta?.events?.has('onPreDev')) {
    return {
      ...plugin,
      onEnd: ({ utils }) => {
        utils.status.show({
          title: 'Please upgrade to the latest version of the Netlify CLI',
          summary:
            'To support for the latest Next.js features, please upgrade to the latest version of the Netlify CLI',
        })
      },
    }
  }
  return {
    ...plugin,
    onPreDev,
  }
}

module.exports = nextRuntime

/* eslint-enable max-lines */<|MERGE_RESOLUTION|>--- conflicted
+++ resolved
@@ -66,7 +66,6 @@
     netlifyConfig.build.environment.NEXT_PRIVATE_TARGET = 'server'
   },
 
-  // eslint-disable-next-line max-lines-per-function
   async onBuild({
     constants,
     netlifyConfig,
@@ -81,38 +80,11 @@
 
     checkNextSiteHasBuilt({ publish, failBuild })
 
-<<<<<<< HEAD
-    const {
-      appDir,
-      basePath,
-      i18n,
-      images,
-      target,
-      ignore,
-      trailingSlash,
-      outdir,
-      experimental,
-      distDir,
-      routesManifest,
-    } = await getNextConfig({
-      publish,
-      failBuild,
-    })
-
-    const dotNextDir = join(appDir, distDir)
-
-    // This is the *generated* publish dir. The user specifies .next, be we actually use this subdirectory
-    const publishDir = join(dotNextDir, 'dist')
-    await ensureDir(publishDir)
-
-=======
-    const { appDir, basePath, i18n, images, target, ignore, trailingSlash, outdir, experimental } = await getNextConfig(
-      {
+    const { appDir, basePath, i18n, images, target, ignore, trailingSlash, outdir, experimental, routesManifest } =
+      await getNextConfig({
         publish,
         failBuild,
-      },
-    )
->>>>>>> 0554d6a8
+      })
     await cleanupEdgeFunctions(constants)
 
     const middlewareManifest = await loadMiddlewareManifest(netlifyConfig)
