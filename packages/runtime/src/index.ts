/* eslint-disable max-lines */
import { join, relative } from 'path'

import type { NetlifyPlugin } from '@netlify/build'
import { bold, redBright } from 'chalk'
import destr from 'destr'
import { existsSync, readFileSync } from 'fs-extra'
import { outdent } from 'outdent'

import { HANDLER_FUNCTION_NAME, ODB_FUNCTION_NAME } from './constants'
import { restoreCache, saveCache } from './helpers/cache'
import {
  getNextConfig,
  getRequiredServerFiles,
  updateRequiredServerFiles,
  configureHandlerFunctions,
  generateCustomHeaders,
} from './helpers/config'
import { onPreDev } from './helpers/dev'
import { writeEdgeFunctions, loadMiddlewareManifest, cleanupEdgeFunctions } from './helpers/edge'
import { moveStaticPages, movePublicFiles, patchNextFiles } from './helpers/files'
import { generateFunctions, setupImageFunction, generatePagesResolver } from './helpers/functions'
import { generateRedirects, generateStaticRedirects } from './helpers/redirects'
import { shouldSkip, isNextAuthInstalled, getCustomImageResponseHeaders, getRemotePatterns } from './helpers/utils'
import {
  verifyNetlifyBuildVersion,
  checkNextSiteHasBuilt,
  checkForRootPublish,
  checkZipSize,
  checkForOldFunctions,
  warnForProblematicUserRewrites,
  warnForRootRedirects,
} from './helpers/verification'

const plugin: NetlifyPlugin = {
  async onPreBuild({
    constants,
    netlifyConfig,
    utils: {
      build: { failBuild },
      cache,
    },
  }) {
    const { publish } = netlifyConfig.build
    if (shouldSkip()) {
      await restoreCache({ cache, publish })
      console.log('Not running Next Runtime')
      if (existsSync(join(constants.INTERNAL_FUNCTIONS_SRC, HANDLER_FUNCTION_NAME))) {
        console.log(`Please ensure you remove any generated functions from ${constants.INTERNAL_FUNCTIONS_SRC}`)
      }
      return
    }
    checkForRootPublish({ publish, failBuild })
    verifyNetlifyBuildVersion({ failBuild, ...constants })

    await restoreCache({ cache, publish })

    netlifyConfig.build.environment ||= {}
    // eslint-disable-next-line unicorn/consistent-destructuring
    netlifyConfig.build.environment.NEXT_PRIVATE_TARGET = 'server'
  },

  async onBuild({
    constants,
    netlifyConfig,
    utils: {
      build: { failBuild },
    },
  }) {
    if (shouldSkip()) {
      return
    }
    const { publish } = netlifyConfig.build

    checkNextSiteHasBuilt({ publish, failBuild })

    const { appDir, basePath, i18n, images, target, ignore, trailingSlash, outdir, experimental, routesManifest } =
      await getNextConfig({
        publish,
        failBuild,
      })
    await cleanupEdgeFunctions(constants)

    const middlewareManifest = await loadMiddlewareManifest(netlifyConfig)

    if (
      middlewareManifest?.functions &&
      Object.keys(middlewareManifest.functions).length !== 0 &&
      destr(process.env.NEXT_DISABLE_NETLIFY_EDGE)
    ) {
      failBuild(outdent`
        You are using Next.js experimental edge runtime, but have set NEXT_DISABLE_NETLIFY_EDGE to true. This is not supported.
        To use edge runtime, remove the env var ${bold`NEXT_DISABLE_NETLIFY_EDGE`}.
      `)
    }

    if (
      middlewareManifest?.middleware &&
      Object.keys(middlewareManifest.middleware).length !== 0 &&
      destr(process.env.NEXT_DISABLE_NETLIFY_EDGE)
    ) {
      console.log(
        redBright(outdent`
          You are using Next.js Middleware without Netlify Edge Functions.
          This is deprecated because it negatively affects performance and will disable ISR and static rendering.
          It also disables advanced middleware features from @netlify/next
          To get the best performance and use Netlify Edge Functions, remove the env var ${bold`NEXT_DISABLE_NETLIFY_EDGE`}.
        `),
      )
    }

    if (isNextAuthInstalled()) {
      const config = await getRequiredServerFiles(publish)

      const userDefinedNextAuthUrl = config.config.env.NEXTAUTH_URL

      if (userDefinedNextAuthUrl) {
        console.log(
          `NextAuth package detected, NEXTAUTH_URL environment variable set by user in next.config.js to ${userDefinedNextAuthUrl}`,
        )
      } else if (process.env.NEXTAUTH_URL) {
        // When the value is specified in the netlify.toml or the Netlify UI (will be evaluated in this order)
        const nextAuthUrl = `${process.env.NEXTAUTH_URL}${basePath}`

        console.log(
          `NextAuth package detected, NEXTAUTH_URL environment variable set by user in Netlify configuration to ${nextAuthUrl}`,
        )
        config.config.env.NEXTAUTH_URL = nextAuthUrl

        await updateRequiredServerFiles(publish, config)
      } else {
        const nextAuthUrl = `${process.env.DEPLOY_PRIME_URL}${basePath}`

        console.log(`NextAuth package detected, setting NEXTAUTH_URL environment variable to ${nextAuthUrl}`)
        config.config.env.NEXTAUTH_URL = nextAuthUrl

        await updateRequiredServerFiles(publish, config)
      }
    }

    const buildId = readFileSync(join(publish, 'BUILD_ID'), 'utf8').trim()

    await configureHandlerFunctions({ netlifyConfig, ignore, publish: relative(process.cwd(), publish) })

    await generateFunctions(constants, appDir)
    await generatePagesResolver({ target, constants })

    await movePublicFiles({ appDir, outdir, publish })

    await patchNextFiles(basePath)

    if (!destr(process.env.SERVE_STATIC_FILES_FROM_ORIGIN)) {
      await moveStaticPages({ target, netlifyConfig, i18n, basePath })
    }

    await generateStaticRedirects({
      netlifyConfig,
      nextConfig: { basePath, i18n },
    })

    await setupImageFunction({
      constants,
      imageconfig: images,
      netlifyConfig,
      basePath,
      remotePatterns: getRemotePatterns(experimental, images),
      responseHeaders: getCustomImageResponseHeaders(netlifyConfig.headers),
    })

    await generateRedirects({
      netlifyConfig,
      nextConfig: { basePath, i18n, trailingSlash, appDir },
      buildId,
    })

<<<<<<< HEAD
    if (usingEdge) {
      await writeEdgeFunctions({ netlifyConfig, routesManifest })

      await enableEdgeInNextConfig(publish)

      console.log(outdent`
        ✨ Deploying middleware and functions to ${greenBright`Netlify Edge Functions`} ✨
        This feature is in beta. Please share your feedback here: https://ntl.fyi/next-netlify-edge
      `)
    }
=======
    await writeEdgeFunctions(netlifyConfig)
>>>>>>> 8bcbad00
  },

  async onPostBuild({
    netlifyConfig: {
      build: { publish },
      redirects,
      headers,
    },
    utils: {
      status,
      cache,
      functions,
      build: { failBuild },
    },
    constants: { FUNCTIONS_DIST },
  }) {
    await saveCache({ cache, publish })

    if (shouldSkip()) {
      status.show({
        title: 'Next Runtime did not run',
        summary: `Next cache was stored, but all other functions were skipped because ${
          process.env.NETLIFY_NEXT_PLUGIN_SKIP
            ? `NETLIFY_NEXT_PLUGIN_SKIP is set`
            : `NEXT_PLUGIN_FORCE_RUN is set to ${process.env.NEXT_PLUGIN_FORCE_RUN}`
        }`,
      })
      return
    }

    await checkForOldFunctions({ functions })
    await checkZipSize(join(FUNCTIONS_DIST, `${ODB_FUNCTION_NAME}.zip`))
    const nextConfig = await getNextConfig({ publish, failBuild })

    const { basePath, appDir } = nextConfig

    generateCustomHeaders(nextConfig, headers)

    warnForProblematicUserRewrites({ basePath, redirects })
    warnForRootRedirects({ appDir })
  },
}
// The types haven't been updated yet
const nextRuntime = (
  _inputs,
  meta: { events?: Set<string> } = {},
): NetlifyPlugin & { onPreDev?: NetlifyPlugin['onPreBuild'] } => {
  if (!meta?.events?.has('onPreDev')) {
    return {
      ...plugin,
      onEnd: ({ utils }) => {
        utils.status.show({
          title: 'Please upgrade to the latest version of the Netlify CLI',
          summary:
            'To support for the latest Next.js features, please upgrade to the latest version of the Netlify CLI',
        })
      },
    }
  }
  return {
    ...plugin,
    onPreDev,
  }
}

module.exports = nextRuntime

/* eslint-enable max-lines */<|MERGE_RESOLUTION|>--- conflicted
+++ resolved
@@ -173,20 +173,7 @@
       buildId,
     })
 
-<<<<<<< HEAD
-    if (usingEdge) {
-      await writeEdgeFunctions({ netlifyConfig, routesManifest })
-
-      await enableEdgeInNextConfig(publish)
-
-      console.log(outdent`
-        ✨ Deploying middleware and functions to ${greenBright`Netlify Edge Functions`} ✨
-        This feature is in beta. Please share your feedback here: https://ntl.fyi/next-netlify-edge
-      `)
-    }
-=======
-    await writeEdgeFunctions(netlifyConfig)
->>>>>>> 8bcbad00
+    await writeEdgeFunctions({ netlifyConfig, routesManifest })
   },
 
   async onPostBuild({
