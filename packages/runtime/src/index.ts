import { join, relative } from 'path'

import type { NetlifyPlugin, NetlifyPluginOptions } from '@netlify/build'
import { bold, redBright } from 'chalk'
import destr from 'destr'
import { existsSync, readFileSync } from 'fs-extra'
import { outdent } from 'outdent'

import { HANDLER_FUNCTION_NAME, ODB_FUNCTION_NAME } from './constants'
import { restoreCache, saveCache } from './helpers/cache'
import {
  getNextConfig,
  getRequiredServerFiles,
  updateRequiredServerFiles,
  configureHandlerFunctions,
  generateCustomHeaders,
} from './helpers/config'
import { onPreDev } from './helpers/dev'
import { writeEdgeFunctions, loadMiddlewareManifest, cleanupEdgeFunctions } from './helpers/edge'
<<<<<<< HEAD
import { moveStaticPages, movePublicFiles, patchNextFiles, removeMetadataFiles } from './helpers/files'
import { bundleBasedOnNftFiles, splitApiRoutes } from './helpers/flags'
=======
import { moveStaticPages, movePublicFiles, removeMetadataFiles } from './helpers/files'
import { splitApiRoutes } from './helpers/flags'
>>>>>>> f769deed
import {
  generateFunctions,
  setupImageFunction,
  generatePagesResolver,
  warnOnApiRoutes,
  getAPILambdas,
  packSingleFunction,
  getExtendedApiRouteConfigs,
  APILambda,
  getSSRLambdas,
} from './helpers/functions'
import { generateRedirects, generateStaticRedirects } from './helpers/redirects'
import { shouldSkip, isNextAuthInstalled, getCustomImageResponseHeaders, getRemotePatterns } from './helpers/utils'
import {
  verifyNetlifyBuildVersion,
  checkNextSiteHasBuilt,
  checkForRootPublish,
  checkZipSize,
  checkForOldFunctions,
  warnForProblematicUserRewrites,
  warnForRootRedirects,
} from './helpers/verification'

const plugin: NetlifyPlugin = {
  async onPreBuild({
    constants,
    netlifyConfig,
    utils: {
      build: { failBuild },
      cache,
    },
  }) {
    console.log('using local version')
    const { publish } = netlifyConfig.build
    if (shouldSkip()) {
      await restoreCache({ cache, publish })
      console.log('Not running Next Runtime')
      if (existsSync(join(constants.INTERNAL_FUNCTIONS_SRC, HANDLER_FUNCTION_NAME))) {
        console.log(`Please ensure you remove any generated functions from ${constants.INTERNAL_FUNCTIONS_SRC}`)
      }
      return
    }
    checkForRootPublish({ publish, failBuild })
    verifyNetlifyBuildVersion({ failBuild, ...constants })

    await restoreCache({ cache, publish })

    netlifyConfig.build.environment ||= {}
    // eslint-disable-next-line unicorn/consistent-destructuring
    netlifyConfig.build.environment.NEXT_PRIVATE_TARGET = 'server'
  },

  // eslint-disable-next-line max-lines-per-function
  async onBuild({
    constants,
    netlifyConfig,
    utils: {
      build: { failBuild },
    },
    featureFlags = {},
  }: NetlifyPluginOptions & { featureFlags?: Record<string, unknown> }) {
    if (shouldSkip()) {
      return
    }
    const { publish } = netlifyConfig.build

    checkNextSiteHasBuilt({ publish, failBuild })

    const {
      appDir,
      basePath,
      i18n,
      images,
      target,
      ignore,
      trailingSlash,
      outdir,
      experimental,
      routesManifest,
      pageExtensions,
    } = await getNextConfig({
      publish,
      failBuild,
    })
    await cleanupEdgeFunctions(constants)

    const middlewareManifest = await loadMiddlewareManifest(netlifyConfig)
    const config = await getRequiredServerFiles(publish)

    if (
      middlewareManifest?.functions &&
      Object.keys(middlewareManifest.functions).length !== 0 &&
      destr(process.env.NEXT_DISABLE_NETLIFY_EDGE)
    ) {
      failBuild(outdent`
        You are using Next.js experimental edge runtime, but have set NEXT_DISABLE_NETLIFY_EDGE to true. This is not supported.
        To use edge runtime, remove the env var ${bold`NEXT_DISABLE_NETLIFY_EDGE`}.
      `)
    }

    if (
      middlewareManifest?.middleware &&
      Object.keys(middlewareManifest.middleware).length !== 0 &&
      destr(process.env.NEXT_DISABLE_NETLIFY_EDGE)
    ) {
      console.log(
        redBright(outdent`
          You are using Next.js Middleware without Netlify Edge Functions.
          This is deprecated because it negatively affects performance and will disable ISR and static rendering.
          It also disables advanced middleware features from @netlify/next
          To get the best performance and use Netlify Edge Functions, remove the env var ${bold`NEXT_DISABLE_NETLIFY_EDGE`}.
        `),
      )
    }

    if (isNextAuthInstalled()) {
      const userDefinedNextAuthUrl = config.config.env.NEXTAUTH_URL

      if (userDefinedNextAuthUrl) {
        console.log(
          `NextAuth package detected, NEXTAUTH_URL environment variable set by user in next.config.js to ${userDefinedNextAuthUrl}`,
        )
      } else if (process.env.NEXTAUTH_URL) {
        // When the value is specified in the netlify.toml or the Netlify UI (will be evaluated in this order)
        const nextAuthUrl = `${process.env.NEXTAUTH_URL}${basePath}`

        console.log(
          `NextAuth package detected, NEXTAUTH_URL environment variable set by user in Netlify configuration to ${nextAuthUrl}`,
        )
        config.config.env.NEXTAUTH_URL = nextAuthUrl

        await updateRequiredServerFiles(publish, config)
      } else {
        // Using the deploy prime url in production leads to issues because the unique deploy ID is part of the generated URL
        // and will not match the expected URL in the callback URL of an OAuth application.
        const nextAuthUrl = `${
          process.env.CONTEXT === 'production' ? process.env.URL : process.env.DEPLOY_PRIME_URL
        }${basePath}`

        console.log(`NextAuth package detected, setting NEXTAUTH_URL environment variable to ${nextAuthUrl}`)
        config.config.env.NEXTAUTH_URL = nextAuthUrl

        await updateRequiredServerFiles(publish, config)
      }
    }

    const buildId = readFileSync(join(publish, 'BUILD_ID'), 'utf8').trim()

    const apiLambdas: APILambda[] = splitApiRoutes(featureFlags, publish)
      ? await getAPILambdas(publish, appDir, pageExtensions)
      : await getExtendedApiRouteConfigs(publish, appDir, pageExtensions).then((extendedRoutes) =>
          extendedRoutes.map(packSingleFunction),
        )

    const ssrLambdas = bundleBasedOnNftFiles(featureFlags) ? await getSSRLambdas(publish) : []

    await generateFunctions(constants, appDir, apiLambdas, ssrLambdas)
    await generatePagesResolver(constants)

    await configureHandlerFunctions({
      netlifyConfig,
      ignore,
      publish: relative(process.cwd(), publish),
      apiLambdas,
      ssrLambdas,
      splitApiRoutes: splitApiRoutes(featureFlags, publish),
    })

    await movePublicFiles({ appDir, outdir, publish, basePath })

    if (!destr(process.env.SERVE_STATIC_FILES_FROM_ORIGIN)) {
      await moveStaticPages({ target, netlifyConfig, i18n, basePath })
    }

    await generateStaticRedirects({
      netlifyConfig,
      nextConfig: { basePath, i18n },
    })

    await setupImageFunction({
      constants,
      imageconfig: images,
      netlifyConfig,
      basePath,
      remotePatterns: getRemotePatterns(experimental, images),
      responseHeaders: getCustomImageResponseHeaders(netlifyConfig.headers),
    })

    await generateRedirects({
      netlifyConfig,
      nextConfig: { basePath, i18n, trailingSlash, appDir },
      buildId,
      apiLambdas,
    })

    await writeEdgeFunctions({ netlifyConfig, routesManifest })
  },

  async onPostBuild({
    netlifyConfig: {
      build: { publish },
      redirects,
      headers,
    },
    utils: {
      status,
      cache,
      functions,
      build: { failBuild },
    },
    constants: { FUNCTIONS_DIST },
  }) {
    await saveCache({ cache, publish })

    if (shouldSkip()) {
      status.show({
        title: 'Next Runtime did not run',
        summary: `Next cache was stored, but all other functions were skipped because ${
          process.env.NETLIFY_NEXT_PLUGIN_SKIP
            ? `NETLIFY_NEXT_PLUGIN_SKIP is set`
            : `NEXT_PLUGIN_FORCE_RUN is set to ${process.env.NEXT_PLUGIN_FORCE_RUN}`
        }`,
      })
      return
    }

    await checkForOldFunctions({ functions })
    await checkZipSize(join(FUNCTIONS_DIST, `${ODB_FUNCTION_NAME}.zip`))
    const nextConfig = await getNextConfig({ publish, failBuild })

    const { basePath, appDir, experimental } = nextConfig

    generateCustomHeaders(nextConfig, headers)

    warnForProblematicUserRewrites({ basePath, redirects })
    warnForRootRedirects({ appDir })
    await warnOnApiRoutes({ FUNCTIONS_DIST })

    // we are removing metadata files from Publish directory
    // we have to do this after functions were bundled as bundling still
    // require those files, but we don't want to publish them
    await removeMetadataFiles(publish)

    if (experimental?.appDir) {
      console.log(
        '🧪 Thank you for testing "appDir" support on Netlify. For known issues and to give feedback, visit https://ntl.fyi/next-13-feedback',
      )
    }
  },
}
// The types haven't been updated yet
const nextRuntime = (
  _inputs,
  meta: { events?: Set<string> } = {},
): NetlifyPlugin & { onPreDev?: NetlifyPlugin['onPreBuild'] } => {
  if (!meta?.events?.has('onPreDev')) {
    return {
      ...plugin,
      onEnd: ({ utils }) => {
        utils.status.show({
          title: 'Please upgrade to the latest version of the Netlify CLI',
          summary:
            'To support for the latest Next.js features, please upgrade to the latest version of the Netlify CLI',
        })
      },
    }
  }
  return {
    ...plugin,
    onPreDev,
  }
}

module.exports = nextRuntime<|MERGE_RESOLUTION|>--- conflicted
+++ resolved
@@ -17,13 +17,8 @@
 } from './helpers/config'
 import { onPreDev } from './helpers/dev'
 import { writeEdgeFunctions, loadMiddlewareManifest, cleanupEdgeFunctions } from './helpers/edge'
-<<<<<<< HEAD
-import { moveStaticPages, movePublicFiles, patchNextFiles, removeMetadataFiles } from './helpers/files'
+import { moveStaticPages, movePublicFiles, removeMetadataFiles } from './helpers/files'
 import { bundleBasedOnNftFiles, splitApiRoutes } from './helpers/flags'
-=======
-import { moveStaticPages, movePublicFiles, removeMetadataFiles } from './helpers/files'
-import { splitApiRoutes } from './helpers/flags'
->>>>>>> f769deed
 import {
   generateFunctions,
   setupImageFunction,
