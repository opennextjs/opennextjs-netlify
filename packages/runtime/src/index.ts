--- conflicted
+++ resolved
@@ -176,18 +176,7 @@
       apiRoutes,
     })
 
-<<<<<<< HEAD
-    if (usingEdge) {
-      await writeEdgeFunctions(netlifyConfig)
-
-      console.log(outdent`
-        ✨ Deploying middleware and functions to ${greenBright`Netlify Edge Functions`} ✨
-        This feature is in beta. Please share your feedback here: https://ntl.fyi/next-netlify-edge
-      `)
-    }
-=======
     await writeEdgeFunctions(netlifyConfig)
->>>>>>> 5131f516
   },
 
   async onPostBuild({
