import fs, { createWriteStream, existsSync } from 'fs'
import { tmpdir } from 'os'
import path from 'path'
import { pipeline } from 'stream'
import { promisify } from 'util'

import { http, https } from 'follow-redirects'
import type NextNodeServer from 'next/dist/server/next-server'

export type NextServerType = typeof NextNodeServer

const streamPipeline = promisify(pipeline)

/**
 * Downloads a file from the CDN to the local aliased filesystem. This is a fallback, because in most cases we'd expect
 * files required at runtime to not be sent to the CDN.
 */
export const downloadFile = async (url: string, destination: string): Promise<void> => {
  console.log(`Downloading ${url} to ${destination}`)

  const httpx = url.startsWith('https') ? https : http

  await new Promise((resolve, reject) => {
<<<<<<< HEAD
    const req = httpx.get(
      url,
      {
        timeout: 10000,
        headers: {
          'x-nf-next-asset-req': 'true',
        },
      },
      (response) => {
        if (response.statusCode < 200 || response.statusCode > 299) {
          reject(new Error(`Failed to download ${url}: ${response.statusCode} ${response.statusMessage || ''}`))
          return
        }
        const fileStream = createWriteStream(destination)
        streamPipeline(response, fileStream)
          .then(resolve)
          .catch((error) => {
            console.log(`Error downloading ${url}`, error)
            reject(error)
          })
      },
    )
=======
    const req = httpx.get(url, { timeout: 10000, maxRedirects: 1 }, (response) => {
      if (response.statusCode < 200 || response.statusCode > 299) {
        reject(new Error(`Failed to download ${url}: ${response.statusCode} ${response.statusMessage || ''}`))
        return
      }
      const fileStream = createWriteStream(destination)
      streamPipeline(response, fileStream)
        .then(resolve)
        .catch((error) => {
          console.log(`Error downloading ${url}`, error)
          reject(error)
        })
    })
>>>>>>> 98aacdb9
    req.on('error', (error) => {
      console.log(`Error downloading ${url}`, error)
      reject(error)
    })
  })
}

/**
 * Parse maxage from a cache-control header
 */
export const getMaxAge = (header: string): number => {
  const parts = header.split(',')
  let maxAge
  for (const part of parts) {
    const [key, value] = part.split('=')
    if (key?.trim() === 's-maxage') {
      maxAge = value?.trim()
    }
  }
  if (maxAge) {
    const result = Number.parseInt(maxAge)
    return Number.isNaN(result) ? 0 : result
  }
  return 0
}

export const getMultiValueHeaders = (
  headers: Record<string, string | Array<string>>,
): Record<string, Array<string>> => {
  const multiValueHeaders: Record<string, Array<string>> = {}
  for (const key of Object.keys(headers)) {
    const header = headers[key]

    if (Array.isArray(header)) {
      multiValueHeaders[key] = header
    } else {
      multiValueHeaders[key] = [header]
    }
  }
  return multiValueHeaders
}

/**
 * Monkey-patch the fs module to download missing files from the CDN
 */
export const augmentFsModule = ({
  promises,
  staticManifest,
  pageRoot,
}: {
  promises: typeof fs.promises
  staticManifest: Array<[string, string]>
  pageRoot: string
}) => {
  // Only do this if we have some static files moved to the CDN
  if (staticManifest.length === 0) {
    return
  }
  // These are static page files that have been removed from the function bundle
  // In most cases these are served from the CDN, but for rewrites Next may try to read them
  // from disk. We need to intercept these and load them from the CDN instead
  // Sadly the only way to do this is to monkey-patch fs.promises. Yeah, I know.
  const staticFiles = new Map(staticManifest)
  const downloadPromises = new Map<string, Promise<void>>()
  // Yes, you can cache stuff locally in a Lambda
  const cacheDir = path.join(tmpdir(), 'next-static-cache')
  // Grab the real fs.promises.readFile...
  const readfileOrig = promises.readFile
  const statsOrig = promises.stat
  // ...then money-patch it to see if it's requesting a CDN file
  promises.readFile = (async (file, options) => {
    // In production use the public URL (e.g. https://example.com). Otherwise use the deploy URL, e.g. https://deploy-preview-123--example.netlify.app
    const baseUrl = process.env.CONTEXT === 'production' ? process.env.URL : process.env.DEPLOY_PRIME_URL
    console.log('Using baseUrl', baseUrl)

    // We only care about page files
    if (file.startsWith(pageRoot)) {
      // We only want the part after `.next/server/`
      const filePath = file.slice(pageRoot.length + 1)

      // Is it in the CDN and not local?
      if (staticFiles.has(filePath) && !existsSync(file)) {
        // This name is safe to use, because it's one that was already created by Next
        const cacheFile = path.join(cacheDir, filePath)
        const url = `${baseUrl}/${staticFiles.get(filePath)}`

        // If it's already downloading we can wait for it to finish
        if (downloadPromises.has(url)) {
          await downloadPromises.get(url)
        }
        // Have we already cached it? We download every time if running locally to avoid staleness
        if ((!existsSync(cacheFile) || process.env.NETLIFY_DEV) && baseUrl) {
          await promises.mkdir(path.dirname(cacheFile), { recursive: true })

          try {
            // Append the path to our host and we can load it like a regular page
            const downloadPromise = downloadFile(url, cacheFile)
            downloadPromises.set(url, downloadPromise)
            await downloadPromise
          } finally {
            downloadPromises.delete(url)
          }
        }
        // Return the cache file
        return readfileOrig(cacheFile, options)
      }
    }

    return readfileOrig(file, options)
  }) as typeof promises.readFile

  promises.stat = ((file, options) => {
    // We only care about page files
    if (file.startsWith(pageRoot)) {
      // We only want the part after `.next/server`
      const cacheFile = path.join(cacheDir, file.slice(pageRoot.length + 1))
      if (existsSync(cacheFile)) {
        return statsOrig(cacheFile, options)
      }
    }
    return statsOrig(file, options)
  }) as typeof promises.stat
}

/**
 * Next.js has an annoying habit of needing deep imports, but then moving those in patch releases. This is our abstraction.
 */
export const getNextServer = (): NextServerType => {
  let NextServer: NextServerType
  try {
    // next >= 11.0.1. Yay breaking changes in patch releases!
    // eslint-disable-next-line @typescript-eslint/no-var-requires
    NextServer = require('next/dist/server/next-server').default
  } catch (error) {
    if (!error.message.includes("Cannot find module 'next/dist/server/next-server'")) {
      // A different error, so rethrow it
      throw error
    }
    // Probably an old version of next, so fall through and find it elsewhere.
  }

  if (!NextServer) {
    try {
      // next < 11.0.1
      // eslint-disable-next-line n/no-missing-require, import/no-unresolved, @typescript-eslint/no-var-requires
      NextServer = require('next/dist/next-server/server/next-server').default
    } catch (error) {
      if (!error.message.includes("Cannot find module 'next/dist/next-server/server/next-server'")) {
        throw error
      }
      throw new Error('Could not find Next.js server')
    }
  }
  return NextServer
}<|MERGE_RESOLUTION|>--- conflicted
+++ resolved
@@ -21,30 +21,6 @@
   const httpx = url.startsWith('https') ? https : http
 
   await new Promise((resolve, reject) => {
-<<<<<<< HEAD
-    const req = httpx.get(
-      url,
-      {
-        timeout: 10000,
-        headers: {
-          'x-nf-next-asset-req': 'true',
-        },
-      },
-      (response) => {
-        if (response.statusCode < 200 || response.statusCode > 299) {
-          reject(new Error(`Failed to download ${url}: ${response.statusCode} ${response.statusMessage || ''}`))
-          return
-        }
-        const fileStream = createWriteStream(destination)
-        streamPipeline(response, fileStream)
-          .then(resolve)
-          .catch((error) => {
-            console.log(`Error downloading ${url}`, error)
-            reject(error)
-          })
-      },
-    )
-=======
     const req = httpx.get(url, { timeout: 10000, maxRedirects: 1 }, (response) => {
       if (response.statusCode < 200 || response.statusCode > 299) {
         reject(new Error(`Failed to download ${url}: ${response.statusCode} ${response.statusMessage || ''}`))
@@ -58,7 +34,6 @@
           reject(error)
         })
     })
->>>>>>> 98aacdb9
     req.on('error', (error) => {
       console.log(`Error downloading ${url}`, error)
       reject(error)
