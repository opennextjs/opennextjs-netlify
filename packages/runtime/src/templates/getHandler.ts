--- conflicted
+++ resolved
@@ -49,13 +49,9 @@
   pageRoot,
   NextServer,
   staticManifest = [],
-<<<<<<< HEAD
   blobsManifest = new Set(),
   mode = 'ssr',
-=======
-  mode = 'ssr',
   useHooks,
->>>>>>> e9bbc283
 }: MakeHandlerParams) => {
   // Change working directory into the site root, unless using Nx, which moves the
   // dist directory and handles this itself
@@ -268,12 +264,7 @@
   const pageRoot = path.resolve(path.join(__dirname, "${publishDir}", "server"));
   exports.handler = ${
     isODB
-<<<<<<< HEAD
-      ? `builder((${makeHandler.toString()})({ conf: config, app: "${appDir}", pageRoot, NextServer, staticManifest, blobsManifest, mode: 'odb' }));`
-      : `(${makeHandler.toString()})({ conf: config, app: "${appDir}", pageRoot, NextServer, staticManifest, blobsManifest, mode: 'ssr' });`
-=======
-      ? `builder((${makeHandler.toString()})({ conf: config, app: "${appDir}", pageRoot, NextServer, staticManifest, mode: 'odb', useHooks: ${useHooks}}));`
-      : `(${makeHandler.toString()})({ conf: config, app: "${appDir}", pageRoot, NextServer, staticManifest, mode: 'ssr', useHooks: ${useHooks}});`
->>>>>>> e9bbc283
+      ? `builder((${makeHandler.toString()})({ conf: config, app: "${appDir}", pageRoot, NextServer, staticManifest, blobsManifest, mode: 'odb', useHooks: ${useHooks}}));`
+      : `(${makeHandler.toString()})({ conf: config, app: "${appDir}", pageRoot, NextServer, staticManifest, blobsManifest, mode: 'ssr', useHooks: ${useHooks}});`
   }
 `