--- conflicted
+++ resolved
@@ -3,11 +3,7 @@
 import { readJSON } from 'fs-extra'
 import globby from 'globby'
 import { outdent } from 'outdent'
-<<<<<<< HEAD
-import { relative } from 'pathe'
-=======
-import { relative, resolve } from 'pathe'
->>>>>>> 1763ba3e
+import { relative, resolve as resolvePosix } from 'pathe'
 import slash from 'slash'
 
 import { HANDLER_FUNCTION_NAME } from '../constants'
@@ -59,7 +55,7 @@
 }) => {
   const dependencies = await getDependenciesOfFile(sourceFile)
   // We don't need the actual name, just the relative path.
-  const functionDir = resolve(functionsDir, 'functionName')
+  const functionDir = resolvePosix(functionsDir, 'functionName')
 
   const pageFiles = [sourceFile, ...dependencies]
     .map((file) => `require.resolve('${relative(functionDir, file)}')`)
