--- conflicted
+++ resolved
@@ -3,12 +3,7 @@
 // Aliasing like this means the editor may be able to syntax-highlight the string
 import { outdent as javascript } from 'outdent'
 
-<<<<<<< HEAD
-=======
-import { ApiConfig } from '../helpers/analysis'
->>>>>>> 881325c0
 import type { NextConfig } from '../helpers/config'
-import { ApiRouteType } from '../helpers/types'
 
 import type { NextServerType } from './handlerUtils'
 
@@ -32,16 +27,11 @@
   conf: NextConfig
   app: string
   pageRoot: string
-  page: string
   NextServer: NextServerType
 }
 
-<<<<<<< HEAD
-const makeHandler = (conf: NextConfig, app, pageRoot) => {
-=======
 // We return a function and then call `toString()` on it to serialise it as the launcher function
-const makeApiHandler = ({ conf, app, pageRoot, page, NextServer }: MakeApiHandlerParams) => {
->>>>>>> 881325c0
+const makeApiHandler = ({ conf, app, pageRoot, NextServer }: MakeApiHandlerParams) => {
   // Change working directory into the site root, unless using Nx, which moves the
   // dist directory and handles this itself
   const dir = path.resolve(__dirname, app)
@@ -138,14 +128,11 @@
 }): string =>
   // This is a string, but if you have the right editor plugin it should format as js (e.g. bierner.comment-tagged-templates in VS Code)
   javascript/* javascript */ `
-<<<<<<< HEAD
   process.env.NODE_ENV = 'production';
-=======
   if (!${JSON.stringify(nextServerModuleRelativeLocation)}) {
     throw new Error('Could not find Next.js server')
   }
 
->>>>>>> 881325c0
   const { Server } = require("http");
   // We copy the file here rather than requiring from the node module
   const { Bridge } = require("./bridge");
@@ -159,15 +146,8 @@
   let staticManifest
   const path = require("path");
   const pageRoot = path.resolve(path.join(__dirname, "${publishDir}", "server"));
-<<<<<<< HEAD
-  const handler = (${makeHandler.toString()})(config, "${appDir}", pageRoot)
-  exports.handler = ${schedule ? `schedule(${JSON.stringify(schedule)}, handler);` : 'handler'}
-=======
-  const handler = (${makeApiHandler.toString()})({ conf: config, app: "${appDir}", pageRoot, page:${JSON.stringify(
-    page,
-  )}, NextServer})
+  const handler = (${makeApiHandler.toString()})({ conf: config, app: "${appDir}", pageRoot, NextServer})
   exports.handler = ${
-    config.type === ApiRouteType.SCHEDULED ? `schedule(${JSON.stringify(config.schedule)}, handler);` : 'handler'
+    schedule ? `schedule(${JSON.stringify(schedule)}, handler);` : 'handler'
   }
->>>>>>> 881325c0
 `