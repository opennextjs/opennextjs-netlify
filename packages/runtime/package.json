{
  "name": "@netlify/plugin-nextjs",
  "version": "4.32.2",
  "description": "Run Next.js seamlessly on Netlify",
  "main": "index.js",
  "files": [
    "lib/**/*",
    "src/templates/edge/*",
    "src/templates/edge-shared/*",
    "index.js",
    "manifest.yml"
  ],
  "dependencies": {
    "@netlify/esbuild": "0.14.39",
    "@netlify/functions": "^1.4.0",
    "@netlify/ipx": "^1.3.3",
    "@vercel/node-bridge": "^2.1.0",
    "chalk": "^4.1.2",
    "destr": "^1.1.1",
    "execa": "^5.1.1",
    "follow-redirects": "^1.15.2",
    "fs-extra": "^10.0.0",
    "globby": "^11.0.4",
    "merge-stream": "^2.0.0",
    "moize": "^6.1.0",
    "node-fetch": "^2.6.6",
    "node-stream-zip": "^1.15.0",
    "outdent": "^0.8.0",
    "p-limit": "^3.1.0",
    "pathe": "^0.2.0",
    "pretty-bytes": "^5.6.0",
    "regexp-tree": "^0.1.24",
    "semver": "^7.3.5",
    "slash": "^3.0.0",
    "tiny-glob": "^0.2.9"
  },
  "devDependencies": {
    "@delucis/if-env": "^1.1.2",
<<<<<<< HEAD
    "@netlify/build": "^29.6.9",
=======
    "@netlify/build": "^29.6.10",
>>>>>>> 5c0524cd
    "@types/fs-extra": "^9.0.13",
    "@types/jest": "^27.4.1",
    "@types/merge-stream": "^1.1.2",
    "@types/node": "^17.0.25",
    "ava": "^5.2.0",
    "mock-fs": "^5.2.0",
    "next": "^13.1.6",
    "npm-run-all": "^4.1.5",
    "ts-node": "^10.9.1",
    "typescript": "^4.6.3"
  },
  "scripts": {
    "prepublishOnly": "run-s clean build",
    "publish:pull": "git pull",
    "publish:install": "npm ci",
    "publish:test": "cd .. && npm ci && npm test",
    "clean": "rimraf lib dist-types",
    "build": "tsc",
    "watch": "tsc --watch",
    "prepare": "npm run build"
  },
  "repository": {
    "type": "git",
    "url": "git+https://github.com/netlify/next-runtime.git"
  },
  "license": "MIT",
  "bugs": {
    "url": "https://github.com/netlify/next-runtime/issues"
  },
  "homepage": "https://github.com/netlify/next-runtime#readme",
  "engines": {
    "node": ">=12.0.0"
  },
  "ava": {
    "files": [
      "tests/**/*.test.ts"
    ],
    "extensions": [
      "ts"
    ],
    "require": [
      "ts-node/register"
    ]
  }
}<|MERGE_RESOLUTION|>--- conflicted
+++ resolved
@@ -36,11 +36,7 @@
   },
   "devDependencies": {
     "@delucis/if-env": "^1.1.2",
-<<<<<<< HEAD
-    "@netlify/build": "^29.6.9",
-=======
     "@netlify/build": "^29.6.10",
->>>>>>> 5c0524cd
     "@types/fs-extra": "^9.0.13",
     "@types/jest": "^27.4.1",
     "@types/merge-stream": "^1.1.2",
