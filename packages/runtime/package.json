--- conflicted
+++ resolved
@@ -1,10 +1,6 @@
 {
   "name": "@netlify/plugin-nextjs",
-<<<<<<< HEAD
-  "version": "4.28.6-appdir.0",
-=======
-  "version": "4.28.7",
->>>>>>> 716bfddd
+  "version": "4.28.7-appdir.0",
   "description": "Run Next.js seamlessly on Netlify",
   "main": "index.js",
   "files": [
