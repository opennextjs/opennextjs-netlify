{
  "name": "@netlify/plugin-nextjs",
<<<<<<< HEAD
  "version": "4.28.4-appdir.0",
=======
  "version": "4.28.4",
>>>>>>> a4073a79
  "description": "Run Next.js seamlessly on Netlify",
  "main": "index.js",
  "files": [
    "lib/**/*",
    "src/templates/edge/*",
    "src/templates/edge-shared/*",
    "index.js",
    "manifest.yml"
  ],
  "dependencies": {
    "@netlify/esbuild": "0.14.39",
    "@netlify/functions": "^1.3.0",
    "@netlify/ipx": "^1.3.1",
    "@vercel/node-bridge": "^2.1.0",
    "chalk": "^4.1.2",
    "destr": "^1.1.1",
    "execa": "^5.1.1",
    "follow-redirects": "^1.15.2",
    "fs-extra": "^10.0.0",
    "globby": "^11.0.4",
    "merge-stream": "^2.0.0",
    "moize": "^6.1.0",
    "node-fetch": "^2.6.6",
    "node-stream-zip": "^1.15.0",
    "outdent": "^0.8.0",
    "p-limit": "^3.1.0",
    "pathe": "^0.2.0",
    "pretty-bytes": "^5.6.0",
    "regexp-tree": "^0.1.24",
    "semver": "^7.3.5",
    "slash": "^3.0.0",
    "tiny-glob": "^0.2.9"
  },
  "devDependencies": {
    "@delucis/if-env": "^1.1.2",
    "@netlify/build": "^28.1.9",
    "@types/fs-extra": "^9.0.13",
    "@types/jest": "^27.4.1",
    "@types/merge-stream": "^1.1.2",
    "@types/node": "^17.0.25",
    "next": "^13.0.0",
    "npm-run-all": "^4.1.5",
    "typescript": "^4.6.3"
  },
  "scripts": {
    "prepublishOnly": "run-s clean build",
    "publish:pull": "git pull",
    "publish:install": "npm ci",
    "publish:test": "cd .. && npm ci && npm test",
    "clean": "rimraf lib dist-types",
    "build": "tsc",
    "watch": "tsc --watch",
    "prepare": "npm run build"
  },
  "repository": {
    "type": "git",
    "url": "git+https://github.com/netlify/next-runtime.git"
  },
  "license": "MIT",
  "bugs": {
    "url": "https://github.com/netlify/next-runtime/issues"
  },
  "homepage": "https://github.com/netlify/next-runtime#readme",
  "engines": {
    "node": ">=12.0.0"
  }
}<|MERGE_RESOLUTION|>--- conflicted
+++ resolved
@@ -1,10 +1,6 @@
 {
   "name": "@netlify/plugin-nextjs",
-<<<<<<< HEAD
   "version": "4.28.4-appdir.0",
-=======
-  "version": "4.28.4",
->>>>>>> a4073a79
   "description": "Run Next.js seamlessly on Netlify",
   "main": "index.js",
   "files": [
