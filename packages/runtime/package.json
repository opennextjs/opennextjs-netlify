{
  "name": "@netlify/plugin-nextjs",
<<<<<<< HEAD
  "version": "4.37.5-experimental-no-bundler.0",
=======
  "version": "4.38.0",
>>>>>>> f769deed
  "description": "Run Next.js seamlessly on Netlify",
  "main": "index.js",
  "files": [
    "lib/**/*",
    "src/templates/edge/*",
    "src/templates/edge-shared/*",
    "index.js",
    "manifest.yml"
  ],
  "dependencies": {
    "@netlify/esbuild": "0.14.39",
    "@netlify/functions": "^1.6.0",
    "@netlify/ipx": "^1.4.1",
    "@vercel/node-bridge": "^2.1.0",
    "chalk": "^4.1.2",
    "chokidar": "^3.5.3",
    "destr": "^1.1.1",
    "execa": "^5.1.1",
    "follow-redirects": "^1.15.2",
    "fs-extra": "^10.0.0",
    "globby": "^11.0.4",
    "merge-stream": "^2.0.0",
    "moize": "^6.1.0",
    "node-fetch": "^2.6.6",
    "node-stream-zip": "^1.15.0",
    "outdent": "^0.8.0",
    "p-limit": "^3.1.0",
    "pathe": "^0.2.0",
    "pretty-bytes": "^5.6.0",
    "regexp-tree": "^0.1.24",
    "semver": "^7.3.5",
    "slash": "^3.0.0",
    "tiny-glob": "^0.2.9"
  },
  "devDependencies": {
    "@delucis/if-env": "^1.1.2",
    "@netlify/build": "^29.12.7",
    "@types/fs-extra": "^9.0.13",
    "@types/jest": "^27.4.1",
    "@types/merge-stream": "^1.1.2",
    "@types/node": "^17.0.25",
    "next": "^13.4.1",
    "npm-run-all": "^4.1.5",
    "typescript": "^4.6.3"
  },
  "scripts": {
    "prepublishOnly": "run-s clean build",
    "publish:pull": "git pull",
    "publish:install": "npm ci",
    "publish:test": "cd .. && npm ci && npm test",
    "clean": "rimraf lib dist-types",
    "build": "tsc",
    "watch": "tsc --watch",
    "prepare": "npm run build"
  },
  "repository": {
    "type": "git",
    "url": "git+https://github.com/netlify/next-runtime.git"
  },
  "license": "MIT",
  "bugs": {
    "url": "https://github.com/netlify/next-runtime/issues"
  },
  "homepage": "https://github.com/netlify/next-runtime#readme",
  "engines": {
    "node": ">=12.0.0"
  }
}<|MERGE_RESOLUTION|>--- conflicted
+++ resolved
@@ -1,10 +1,6 @@
 {
   "name": "@netlify/plugin-nextjs",
-<<<<<<< HEAD
-  "version": "4.37.5-experimental-no-bundler.0",
-=======
   "version": "4.38.0",
->>>>>>> f769deed
   "description": "Run Next.js seamlessly on Netlify",
   "main": "index.js",
   "files": [
