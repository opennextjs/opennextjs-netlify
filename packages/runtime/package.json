{
  "name": "@netlify/plugin-nextjs",
<<<<<<< HEAD
  "version": "4.28.7-appdir.0",
=======
  "version": "4.29.0",
>>>>>>> 688d109d
  "description": "Run Next.js seamlessly on Netlify",
  "main": "index.js",
  "files": [
    "lib/**/*",
    "src/templates/edge/*",
    "src/templates/edge-shared/*",
    "index.js",
    "manifest.yml"
  ],
  "dependencies": {
    "@netlify/esbuild": "0.14.39",
    "@netlify/functions": "^1.3.0",
    "@netlify/ipx": "^1.3.1",
    "@vercel/node-bridge": "^2.1.0",
    "chalk": "^4.1.2",
    "destr": "^1.1.1",
    "execa": "^5.1.1",
    "follow-redirects": "^1.15.2",
    "fs-extra": "^10.0.0",
    "globby": "^11.0.4",
    "merge-stream": "^2.0.0",
    "moize": "^6.1.0",
    "node-fetch": "^2.6.6",
    "node-stream-zip": "^1.15.0",
    "outdent": "^0.8.0",
    "p-limit": "^3.1.0",
    "pathe": "^0.2.0",
    "pretty-bytes": "^5.6.0",
    "regexp-tree": "^0.1.24",
    "semver": "^7.3.5",
    "slash": "^3.0.0",
    "tiny-glob": "^0.2.9"
  },
  "devDependencies": {
    "@delucis/if-env": "^1.1.2",
    "@netlify/build": "^28.1.13",
    "@types/fs-extra": "^9.0.13",
    "@types/jest": "^27.4.1",
    "@types/merge-stream": "^1.1.2",
    "@types/node": "^17.0.25",
    "next": "^13.0.0",
    "npm-run-all": "^4.1.5",
    "typescript": "^4.6.3"
  },
  "scripts": {
    "prepublishOnly": "run-s clean build",
    "publish:pull": "git pull",
    "publish:install": "npm ci",
    "publish:test": "cd .. && npm ci && npm test",
    "clean": "rimraf lib dist-types",
    "build": "tsc",
    "watch": "tsc --watch",
    "prepare": "npm run build"
  },
  "repository": {
    "type": "git",
    "url": "git+https://github.com/netlify/next-runtime.git"
  },
  "license": "MIT",
  "bugs": {
    "url": "https://github.com/netlify/next-runtime/issues"
  },
  "homepage": "https://github.com/netlify/next-runtime#readme",
  "engines": {
    "node": ">=12.0.0"
  }
}<|MERGE_RESOLUTION|>--- conflicted
+++ resolved
@@ -1,10 +1,6 @@
 {
   "name": "@netlify/plugin-nextjs",
-<<<<<<< HEAD
-  "version": "4.28.7-appdir.0",
-=======
-  "version": "4.29.0",
->>>>>>> 688d109d
+  "version": "4.29.0-appdir.0",
   "description": "Run Next.js seamlessly on Netlify",
   "main": "index.js",
   "files": [
