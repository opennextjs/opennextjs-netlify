--- conflicted
+++ resolved
@@ -1,10 +1,6 @@
 {
   "name": "@netlify/plugin-nextjs",
-<<<<<<< HEAD
-  "version": "4.27.4-app-dir.0",
-=======
   "version": "4.28.1",
->>>>>>> 04bcac0a
   "description": "Run Next.js seamlessly on Netlify",
   "main": "index.js",
   "files": [
@@ -44,11 +40,7 @@
     "@types/jest": "^27.4.1",
     "@types/merge-stream": "^1.1.2",
     "@types/node": "^17.0.25",
-<<<<<<< HEAD
-    "next": "^12.3.2-canary.43",
-=======
     "next": "^13.0.0",
->>>>>>> 04bcac0a
     "npm-run-all": "^4.1.5",
     "typescript": "^4.6.3"
   },
