export default async function handler(req, res) {
  try {
<<<<<<< HEAD
    // res.revalidate returns a promise that can be awaited to wait for the revalidation to complete
    // if user doesn't await it, we still want to ensure the revalidation is completed, so we internally track
    // this as "background work" to ensure it completes before function suspends execution
    res.revalidate('/static/revalidate-manual')
=======
    const pathToPurge = req.query.path ?? '/static/revalidate-manual'
    await res.revalidate(pathToPurge)
>>>>>>> 8fe66769
    return res.json({ code: 200, message: 'success' })
  } catch (err) {
    return res.status(500).send({ code: 500, message: err.message })
  }
}<|MERGE_RESOLUTION|>--- conflicted
+++ resolved
@@ -1,14 +1,7 @@
 export default async function handler(req, res) {
   try {
-<<<<<<< HEAD
-    // res.revalidate returns a promise that can be awaited to wait for the revalidation to complete
-    // if user doesn't await it, we still want to ensure the revalidation is completed, so we internally track
-    // this as "background work" to ensure it completes before function suspends execution
-    res.revalidate('/static/revalidate-manual')
-=======
     const pathToPurge = req.query.path ?? '/static/revalidate-manual'
     await res.revalidate(pathToPurge)
->>>>>>> 8fe66769
     return res.json({ code: 200, message: 'success' })
   } catch (err) {
     return res.status(500).send({ code: 500, message: err.message })
