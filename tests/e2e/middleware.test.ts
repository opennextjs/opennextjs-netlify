--- conflicted
+++ resolved
@@ -181,14 +181,12 @@
             expect(await res?.headerValue('x-runtime')).toEqual(expectedRuntime)
           })
 
-<<<<<<< HEAD
-          if (expectedRuntime !== 'node') {
+          if (expectedRuntime !== 'node' && nextVersionSatisfies('>=14.0.0')) {
             // adaptation of https://github.com/vercel/next.js/blob/8aa9a52c36f338320d55bd2ec292ffb0b8c7cb35/test/e2e/app-dir/metadata-edge/index.test.ts#L24C5-L31C7
             test('it should render OpenGraph image meta tag correctly', async ({
               page,
               middlewareOg,
             }) => {
-              test.skip(!nextVersionSatisfies('>=14.0.0'), 'This test is only for Next.js 14+')
               await page.goto(`${middlewareOg.url}/`)
               const ogURL = await page.locator('meta[property="og:image"]').getAttribute('content')
               expect(ogURL).toBeTruthy()
@@ -210,23 +208,6 @@
             expect(await response.text()).toBe('hello from middleware')
             expect(response.headers.get('x-runtime')).toEqual(expectedRuntime)
           })
-=======
-    if (expectedRuntime !== 'node' && nextVersionSatisfies('>=14.0.0')) {
-      // adaptation of https://github.com/vercel/next.js/blob/8aa9a52c36f338320d55bd2ec292ffb0b8c7cb35/test/e2e/app-dir/metadata-edge/index.test.ts#L24C5-L31C7
-      test('it should render OpenGraph image meta tag correctly', async ({
-        page,
-        middlewareOg,
-      }) => {
-        await page.goto(`${middlewareOg.url}/`)
-        const ogURL = await page.locator('meta[property="og:image"]').getAttribute('content')
-        expect(ogURL).toBeTruthy()
-        const ogResponse = await fetch(new URL(new URL(ogURL!).pathname, middlewareOg.url))
-        const imageBuffer = await ogResponse.arrayBuffer()
-        const size = await getImageSize(Buffer.from(imageBuffer), 'png')
-        expect([size.width, size.height]).toEqual([1200, 630])
-      })
-    }
->>>>>>> 381fbb6c
 
           test.describe('RSC cache poisoning', () => {
             test('Middleware rewrite', async ({ page, edgeOrNodeMiddleware }) => {
@@ -376,7 +357,6 @@
         },
       )
 
-<<<<<<< HEAD
       test.describe(
         'With Pages Router',
         {
@@ -418,16 +398,6 @@
                 describeLabel: 'NextResponse.rewrite() -> fully static page',
                 selector: 'NextResponse.rewrite()#fullyStatic',
                 jsonPathMatcher: '/link/rewrite-me-fullystatic.json',
-=======
-              // wait for hydration to finish before doing client navigation
-              await expect(page.getByTestId('hydration')).toHaveText('hydrated', {
-                timeout: 10_000,
-              })
-
-              await page.evaluate(() => {
-                // set some value to window to check later if browser did reload and lost this state
-                ;(window as ExtendedWindow).didReload = false
->>>>>>> 381fbb6c
               })
             }
 
@@ -633,7 +603,6 @@
                 }) => {
                   const response = await fetch(`${edgeOrNodeMiddlewareI18nExcludedPaths.url}/html`)
 
-<<<<<<< HEAD
                   expect(response.headers.get('x-test-used-middleware')).toBe('true')
                   expect(response.headers.get('x-runtime')).toEqual(expectedRuntime)
                   expect(response.status).toBe(200)
@@ -645,17 +614,6 @@
                   expect(params).toMatchObject({ catchall: ['html'] })
                   expect(locale).toBe(DEFAULT_LOCALE)
                 })
-=======
-                  // wait for hydration to finish before doing client navigation
-                  await expect(page.getByTestId('hydration')).toHaveText('hydrated', {
-                    timeout: 10_000,
-                  })
-
-                  await page.evaluate(() => {
-                    // set some value to window to check later if browser did reload and lost this state
-                    ;(window as ExtendedWindow).didReload = false
-                  })
->>>>>>> 381fbb6c
 
                 test('should match on localized not excluded page path', async ({
                   edgeOrNodeMiddlewareI18nExcludedPaths,
