import { expect } from '@playwright/test'
import { nextVersionSatisfies } from '../utils/next-version-helpers.mjs'
import { generateTestTags, test } from '../utils/playwright-helpers.js'

export function waitFor(millis: number) {
  return new Promise((resolve) => setTimeout(resolve, millis))
}

/**
 * Check for content in 1 second intervals timing out after 30 seconds.
 *
 * @param {() => Promise<unknown> | unknown} contentFn
 * @param {RegExp | string | number} regex
 * @param {boolean} hardError
 * @param {number} maxRetries
 * @returns {Promise<boolean>}
 */
export async function check(
  contentFn: () => any | Promise<any>,
  regex: any,
  hardError = true,
  maxRetries = 30,
) {
  let content
  let lastErr

  for (let tries = 0; tries < maxRetries; tries++) {
    try {
      content = await contentFn()
      if (typeof regex !== typeof /regex/) {
        if (regex === content) {
          return true
        }
      } else if (regex.test(content)) {
        // found the content
        return true
      }
      await waitFor(1000)
    } catch (err) {
      await waitFor(1000)
      lastErr = err
    }
  }
  console.error('TIMED OUT CHECK: ', { regex, content, lastErr })

  if (hardError) {
    throw new Error('TIMED OUT: ' + regex + '\n\n' + content + '\n\n' + lastErr)
  }
  return false
}

<<<<<<< HEAD
test.describe(
  'Simple Page Router (no basePath, no i18n)',
  {
    tag: generateTestTags({ pagesRouter: true }),
  },
  () => {
    test.describe('On-demand revalidate works correctly', () => {
      for (const {
        label,
        useFallback,
        prerendered,
        pagePath,
        revalidateApiBasePath,
        expectedH1Content,
      } of [
        {
          label:
            'prerendered page with static path with fallback: blocking and awaited res.revalidate()',
          prerendered: true,
          pagePath: '/static/revalidate-manual',
          revalidateApiBasePath: '/api/revalidate',
          expectedH1Content: 'Show #71',
        },
        {
          label:
            'prerendered page with dynamic path with fallback: blocking and awaited res.revalidate()',
          prerendered: true,
          pagePath: '/products/prerendered',
          revalidateApiBasePath: '/api/revalidate',
          expectedH1Content: 'Product prerendered',
        },
        {
          label:
            'not prerendered page with dynamic path with fallback: blocking and awaited res.revalidate()',
          prerendered: false,
          pagePath: '/products/not-prerendered',
          revalidateApiBasePath: '/api/revalidate',
          expectedH1Content: 'Product not-prerendered',
        },
        {
          label:
            'not prerendered page with dynamic path with fallback: blocking and not awaited res.revalidate()',
          prerendered: false,
          pagePath: '/products/not-prerendered-and-not-awaited-revalidation',
          revalidateApiBasePath: '/api/revalidate-no-await',
          expectedH1Content: 'Product not-prerendered-and-not-awaited-revalidation',
        },
        {
          label:
            'prerendered page with dynamic path with fallback: blocking and awaited res.revalidate() - non-ASCII variant',
          prerendered: true,
          pagePath: '/products/事前レンダリング,test',
          revalidateApiBasePath: '/api/revalidate',
          expectedH1Content: 'Product 事前レンダリング,test',
        },
        {
          label:
            'not prerendered page with dynamic path with fallback: blocking and awaited res.revalidate() - non-ASCII variant',
          prerendered: false,
          pagePath: '/products/事前レンダリングされていない,test',
          revalidateApiBasePath: '/api/revalidate',
          expectedH1Content: 'Product 事前レンダリングされていない,test',
        },
        {
          label:
            'prerendered page with dynamic path with fallback: true and awaited res.revalidate()',
          prerendered: true,
          pagePath: '/fallback-true/prerendered',
          revalidateApiBasePath: '/api/revalidate',
          expectedH1Content: 'Product prerendered',
        },
        {
          label:
            'not prerendered page with dynamic path with fallback: true and awaited res.revalidate()',
          prerendered: false,
          useFallback: true,
          pagePath: '/fallback-true/not-prerendered',
          revalidateApiBasePath: '/api/revalidate',
          expectedH1Content: 'Product not-prerendered',
        },
      ]) {
        test(label, async ({ page, pollUntilHeadersMatch, pageRouter }) => {
=======
test.describe('Simple Page Router (no basePath, no i18n)', () => {
  test.describe('On-demand revalidate works correctly', () => {
    for (const {
      label,
      useFallback,
      prerendered,
      pagePath,
      revalidateApiBasePath,
      expectedH1Content,
    } of [
      {
        label:
          'prerendered page with static path with fallback: blocking and awaited res.revalidate()',
        prerendered: true,
        pagePath: '/static/revalidate-manual',
        revalidateApiBasePath: '/api/revalidate',
        expectedH1Content: 'Show #71',
      },
      {
        label:
          'prerendered page with dynamic path with fallback: blocking and awaited res.revalidate()',
        prerendered: true,
        pagePath: '/products/prerendered',
        revalidateApiBasePath: '/api/revalidate',
        expectedH1Content: 'Product prerendered',
      },
      {
        label:
          'not prerendered page with dynamic path with fallback: blocking and awaited res.revalidate()',
        prerendered: false,
        pagePath: '/products/not-prerendered',
        revalidateApiBasePath: '/api/revalidate',
        expectedH1Content: 'Product not-prerendered',
      },
      {
        label:
          'not prerendered page with dynamic path with fallback: blocking and not awaited res.revalidate()',
        prerendered: false,
        pagePath: '/products/not-prerendered-and-not-awaited-revalidation',
        revalidateApiBasePath: '/api/revalidate-no-await',
        expectedH1Content: 'Product not-prerendered-and-not-awaited-revalidation',
      },
      {
        label:
          'prerendered page with dynamic path with fallback: blocking and awaited res.revalidate() - non-ASCII variant',
        prerendered: true,
        pagePath: '/products/事前レンダリング,test',
        revalidateApiBasePath: '/api/revalidate',
        expectedH1Content: 'Product 事前レンダリング,test',
      },
      {
        label:
          'not prerendered page with dynamic path with fallback: blocking and awaited res.revalidate() - non-ASCII variant',
        prerendered: false,
        pagePath: '/products/事前レンダリングされていない,test',
        revalidateApiBasePath: '/api/revalidate',
        expectedH1Content: 'Product 事前レンダリングされていない,test',
      },
      {
        label:
          'prerendered page with dynamic path with fallback: true and awaited res.revalidate()',
        prerendered: true,
        pagePath: '/fallback-true/prerendered',
        revalidateApiBasePath: '/api/revalidate',
        expectedH1Content: 'Product prerendered',
      },
      {
        label:
          'not prerendered page with dynamic path with fallback: true and awaited res.revalidate()',
        prerendered: false,
        useFallback: true,
        pagePath: '/fallback-true/not-prerendered',
        revalidateApiBasePath: '/api/revalidate',
        expectedH1Content: 'Product not-prerendered',
      },
    ]) {
      test(label, async ({ page, pollUntilHeadersMatch, pageRouter }) => {
        // in case there is retry or some other test did hit that path before
        // we want to make sure that cdn cache is not warmed up
        const purgeCdnCache = await page.goto(
          new URL(`/api/purge-cdn?path=${encodeURI(pagePath)}`, pageRouter.url).href,
        )
        expect(purgeCdnCache?.status()).toBe(200)

        // wait a bit until cdn cache purge propagates
        await page.waitForTimeout(500)

        const response1 = await pollUntilHeadersMatch(new URL(pagePath, pageRouter.url).href, {
          headersToMatch: {
            // either first time hitting this route or we invalidated
            // just CDN node in earlier step
            // we will invoke function and see Next cache hit status
            // in the response because it was prerendered at build time
            // or regenerated in previous attempt to run this test
            'cache-status': [
              /"Netlify Edge"; fwd=(miss|stale)/m,
              prerendered ? /"Next.js"; hit/m : /"Next.js"; (hit|fwd=miss)/m,
            ],
          },
          headersNotMatchedMessage:
            'First request to tested page (html) should be a miss or stale on the Edge and hit in Next.js',
        })
        const headers1 = response1?.headers() || {}
        expect(response1?.status()).toBe(200)
        expect(headers1['x-nextjs-cache']).toBeUndefined()

        const fallbackWasServed =
          useFallback && headers1['cache-status'].includes('"Next.js"; fwd=miss')
        if (!fallbackWasServed) {
          expect(headers1['debug-netlify-cache-tag']).toBe(
            `_n_t_${encodeURI(pagePath).toLowerCase()}`,
          )
        }
        expect(headers1['debug-netlify-cdn-cache-control']).toBe(
          fallbackWasServed
            ? // fallback should not be cached
              nextVersionSatisfies('>=15.4.0-canary.95')
              ? `private, no-cache, no-store, max-age=0, must-revalidate, durable`
              : undefined
            : nextVersionSatisfies('>=15.0.0-canary.187')
              ? 's-maxage=31536000, durable'
              : 's-maxage=31536000, stale-while-revalidate=31536000, durable',
        )

        if (fallbackWasServed) {
          const loading = await page.getByTestId('loading').textContent()
          expect(loading, 'Fallback should be shown').toBe('Loading...')
        }

        const date1 = await page.getByTestId('date-now').textContent()
        const h1 = await page.locator('h1').textContent()
        expect(h1).toBe(expectedH1Content)

        // check json route
        const response1Json = await pollUntilHeadersMatch(
          new URL(`_next/data/build-id${pagePath}.json`, pageRouter.url).href,
          {
            headersToMatch: {
              // either first time hitting this route or we invalidated
              // just CDN node in earlier step
              // we will invoke function and see Next cache hit status \
              // in the response because it was prerendered at build time
              // or regenerated in previous attempt to run this test
              'cache-status': [/"Netlify Edge"; fwd=(miss|stale)/m, /"Next.js"; hit/m],
            },
            headersNotMatchedMessage:
              'First request to tested page (data) should be a miss or stale on the Edge and hit in Next.js',
          },
        )
        const headers1Json = response1Json?.headers() || {}
        expect(response1Json?.status()).toBe(200)
        expect(headers1Json['x-nextjs-cache']).toBeUndefined()
        expect(headers1Json['debug-netlify-cache-tag']).toBe(
          `_n_t_${encodeURI(pagePath).toLowerCase()}`,
        )
        expect(headers1Json['debug-netlify-cdn-cache-control']).toBe(
          nextVersionSatisfies('>=15.0.0-canary.187')
            ? 's-maxage=31536000, durable'
            : 's-maxage=31536000, stale-while-revalidate=31536000, durable',
        )
        const data1 = (await response1Json?.json()) || {}
        expect(data1?.pageProps?.time).toBe(date1)

        const response2 = await pollUntilHeadersMatch(new URL(pagePath, pageRouter.url).href, {
          headersToMatch: {
            // we are hitting the same page again and we most likely will see
            // CDN hit (in this case Next reported cache status is omitted
            // as it didn't actually take place in handling this request)
            // or we will see CDN miss because different CDN node handled request
            'cache-status': /"Netlify Edge"; (hit|fwd=miss|fwd=stale)/m,
          },
          headersNotMatchedMessage:
            'Second request to tested page (html) should most likely be a hit on the Edge (optionally miss or stale if different CDN node)',
        })
        const headers2 = response2?.headers() || {}
        expect(response2?.status()).toBe(200)
        expect(headers2['x-nextjs-cache']).toBeUndefined()
        if (!headers2['cache-status'].includes('"Netlify Edge"; hit')) {
          // if we missed CDN cache, we will see Next cache hit status
          // as we reuse cached response
          expect(headers2['cache-status']).toMatch(/"Next.js"; hit/m)
        }
        expect(headers2['debug-netlify-cdn-cache-control']).toBe(
          nextVersionSatisfies('>=15.0.0-canary.187')
            ? 's-maxage=31536000, durable'
            : 's-maxage=31536000, stale-while-revalidate=31536000, durable',
        )

        // the page is cached
        const date2 = await page.getByTestId('date-now').textContent()
        expect(date2).toBe(date1)

        // check json route
        const response2Json = await pollUntilHeadersMatch(
          new URL(`/_next/data/build-id${pagePath}.json`, pageRouter.url).href,
          {
            headersToMatch: {
              // we are hitting the same page again and we most likely will see
              // CDN hit (in this case Next reported cache status is omitted
              // as it didn't actually take place in handling this request)
              // or we will see CDN miss because different CDN node handled request
              'cache-status': /"Netlify Edge"; (hit|fwd=miss|fwd=stale)/m,
            },
            headersNotMatchedMessage:
              'Second request to tested page (data) should most likely be a hit on the Edge (optionally miss or stale if different CDN node)',
          },
        )
        const headers2Json = response2Json?.headers() || {}
        expect(response2Json?.status()).toBe(200)
        expect(headers2Json['x-nextjs-cache']).toBeUndefined()
        if (!headers2Json['cache-status'].includes('"Netlify Edge"; hit')) {
          // if we missed CDN cache, we will see Next cache hit status
          // as we reuse cached response
          expect(headers2Json['cache-status']).toMatch(/"Next.js"; hit/m)
        }
        expect(headers2Json['debug-netlify-cdn-cache-control']).toBe(
          nextVersionSatisfies('>=15.0.0-canary.187')
            ? 's-maxage=31536000, durable'
            : 's-maxage=31536000, stale-while-revalidate=31536000, durable',
        )

        const data2 = (await response2Json?.json()) || {}
        expect(data2?.pageProps?.time).toBe(date1)

        const revalidate = await page.goto(
          new URL(`${revalidateApiBasePath}?path=${pagePath}`, pageRouter.url).href,
        )
        expect(revalidate?.status()).toBe(200)

        // wait a bit until the page got regenerated
        await page.waitForTimeout(1000)

        // now after the revalidation it should have a different date
        const response3 = await pollUntilHeadersMatch(new URL(pagePath, pageRouter.url).href, {
          headersToMatch: {
            // revalidate refreshes Next cache, but not CDN cache
            // so our request after revalidation means that Next cache is already
            // warmed up with fresh response, but CDN cache just knows that previously
            // cached response is stale, so we are hitting our function that serve
            // already cached response
            'cache-status': [/"Next.js"; hit/m, /"Netlify Edge"; fwd=(miss|stale)/m],
          },
          headersNotMatchedMessage:
            'Third request to tested page (html) should be a miss or stale on the Edge and hit in Next.js after on-demand revalidation',
        })
        const headers3 = response3?.headers() || {}
        expect(response3?.status()).toBe(200)
        expect(headers3?.['x-nextjs-cache']).toBeUndefined()

        // the page has now an updated date
        const date3 = await page.getByTestId('date-now').textContent()
        expect(date3).not.toBe(date2)

        // check json route
        const response3Json = await pollUntilHeadersMatch(
          new URL(`/_next/data/build-id${pagePath}.json`, pageRouter.url).href,
          {
            headersToMatch: {
              // revalidate refreshes Next cache, but not CDN cache
              // so our request after revalidation means that Next cache is already
              // warmed up with fresh response, but CDN cache just knows that previously
              // cached response is stale, so we are hitting our function that serve
              // already cached response
              'cache-status': [/"Next.js"; hit/m, /"Netlify Edge"; fwd=(miss|stale)/m],
            },
            headersNotMatchedMessage:
              'Third request to tested page (data) should be a miss or stale on the Edge and hit in Next.js after on-demand revalidation',
          },
        )
        const headers3Json = response3Json?.headers() || {}
        expect(response3Json?.status()).toBe(200)
        expect(headers3Json['x-nextjs-cache']).toBeUndefined()
        expect(headers3Json['debug-netlify-cdn-cache-control']).toBe(
          nextVersionSatisfies('>=15.0.0-canary.187')
            ? 's-maxage=31536000, durable'
            : 's-maxage=31536000, stale-while-revalidate=31536000, durable',
        )

        const data3 = (await response3Json?.json()) || {}
        expect(data3?.pageProps?.time).toBe(date3)
      })
    }
  })

  test('Time based revalidate works correctly', async ({
    page,
    pollUntilHeadersMatch,
    pageRouter,
  }) => {
    // in case there is retry or some other test did hit that path before
    // we want to make sure that cdn cache is not warmed up
    const purgeCdnCache = await page.goto(
      new URL('/api/purge-cdn?path=/static/revalidate-slow-data', pageRouter.url).href,
    )
    expect(purgeCdnCache?.status()).toBe(200)

    // wait a bit until cdn cache purge propagates and make sure page gets stale (revalidate 10)
    await page.waitForTimeout(10_000)

    const beforeFetch = new Date().toISOString()

    const response1 = await pollUntilHeadersMatch(
      new URL('static/revalidate-slow-data', pageRouter.url).href,
      {
        headersToMatch: {
          // either first time hitting this route or we invalidated
          // just CDN node in earlier step
          // we will invoke function and see Next cache hit status \
          // in the response because it was prerendered at build time
          // or regenerated in previous attempt to run this test
          'cache-status': [/"Netlify Edge"; fwd=(miss|stale)/m, /"Next.js"; hit/m],
        },
        headersNotMatchedMessage:
          'First request to tested page (html) should be a miss or stale on the Edge and stale in Next.js',
      },
    )
    expect(response1?.status()).toBe(200)
    const date1 = (await page.getByTestId('date-now').textContent()) ?? ''

    // ensure response was produced before invocation (served from cache)
    expect(date1.localeCompare(beforeFetch)).toBeLessThan(0)

    // wait a bit to ensure background work has a chance to finish
    // (page is fresh for 10 seconds and it should take at least 5 seconds to regenerate, so we should wait at least more than 15 seconds)
    await page.waitForTimeout(20_000)

    const response2 = await pollUntilHeadersMatch(
      new URL('static/revalidate-slow-data', pageRouter.url).href,
      {
        headersToMatch: {
          // either first time hitting this route or we invalidated
          // just CDN node in earlier step
          // we will invoke function and see Next cache hit status \
          // in the response because it was prerendered at build time
          // or regenerated in previous attempt to run this test
          'cache-status': [/"Netlify Edge"; fwd=(miss|stale)/m, /"Next.js"; hit;/m],
        },
        headersNotMatchedMessage:
          'Second request to tested page (html) should be a miss or stale on the Edge and hit or stale in Next.js',
      },
    )
    expect(response2?.status()).toBe(200)
    const date2 = (await page.getByTestId('date-now').textContent()) ?? ''

    // ensure response was produced after initial invocation
    expect(beforeFetch.localeCompare(date2)).toBeLessThan(0)
  })

  test('Background SWR invocations can store fresh responses in CDN cache', async ({
    page,
    pageRouter,
  }) => {
    const slug = Date.now()
    const pathname = `/revalidate-60/${slug}`

    const beforeFirstFetch = new Date().toISOString()

    const response1 = await page.goto(new URL(pathname, pageRouter.url).href)
    expect(response1?.status()).toBe(200)
    expect(response1?.headers()['cache-status']).toMatch(
      /"Netlify (Edge|Durable)"; fwd=(uri-miss(; stored)?|miss)/m,
    )
    expect(response1?.headers()['debug-netlify-cdn-cache-control']).toMatch(
      /s-maxage=60, stale-while-revalidate=[0-9]+, durable/,
    )

    // ensure response was NOT produced before invocation
    const date1 = (await page.getByTestId('date-now').textContent()) ?? ''
    expect(date1.localeCompare(beforeFirstFetch)).toBeGreaterThan(0)

    // allow page to get stale
    await page.waitForTimeout(61_000)

    const response2 = await page.goto(new URL(pathname, pageRouter.url).href)
    expect(response2?.status()).toBe(200)
    expect(response2?.headers()['cache-status']).toMatch(
      /("Netlify Edge"; fwd=stale|"Netlify Durable"; hit; ttl=-[0-9]+)/m,
    )
    expect(response2?.headers()['debug-netlify-cdn-cache-control']).toMatch(
      /s-maxage=60, stale-while-revalidate=[0-9]+, durable/,
    )

    const date2 = (await page.getByTestId('date-now').textContent()) ?? ''
    expect(date2).toBe(date1)

    // wait a bit to ensure background work has a chance to finish
    // (it should take at least 5 seconds to regenerate, so we should wait at least that much to get fresh response)
    await page.waitForTimeout(10_000)

    // subsequent request should be served with fresh response from cdn cache, as previous request
    // should result in background SWR invocation that serves fresh response that was stored in CDN cache
    const response3 = await page.goto(new URL(pathname, pageRouter.url).href)
    expect(response3?.status()).toBe(200)
    expect(response3?.headers()['cache-status']).toMatch(
      // hit, without being followed by ';fwd=stale' for edge or negative TTL for durable, optionally with fwd=stale
      /("Netlify Edge"; hit(?!; fwd=stale)|"Netlify Durable"; hit(?!; ttl=-[0-9]+))/m,
    )
    expect(response3?.headers()['debug-netlify-cdn-cache-control']).toMatch(
      /s-maxage=60, stale-while-revalidate=[0-9]+, durable/,
    )

    const date3 = (await page.getByTestId('date-now').textContent()) ?? ''
    expect(date3.localeCompare(date2)).toBeGreaterThan(0)
  })

  test('should serve 404 page when requesting non existing page (no matching route)', async ({
    page,
    pageRouter,
  }) => {
    // 404 page is built and uploaded to blobs at build time
    // when Next.js serves 404 it will try to fetch it from the blob store
    // if request handler function is unable to get from blob store it will
    // fail request handling and serve 500 error.
    // This implicitly tests that request handler function is able to read blobs
    // that are uploaded as part of site deploy.

    const response = await page.goto(new URL('non-existing', pageRouter.url).href)
    const headers = response?.headers() || {}
    expect(response?.status()).toBe(404)

    await expect(page.getByTestId('custom-404')).toHaveText('Custom 404 page')

    // https://github.com/vercel/next.js/pull/69802 made changes to returned cache-control header,
    // after that (14.2.10 and canary.147) 404 pages would have `private` directive, before that
    // it would not
    const shouldHavePrivateDirective = nextVersionSatisfies('^14.2.10 || >=15.0.0-canary.147')
    expect(headers['debug-netlify-cdn-cache-control']).toBe(
      (shouldHavePrivateDirective ? 'private, ' : '') +
        'no-cache, no-store, max-age=0, must-revalidate, durable',
    )
    expect(headers['cache-control']).toBe(
      (shouldHavePrivateDirective ? 'private,' : '') +
        'no-cache,no-store,max-age=0,must-revalidate',
    )
  })

  test('should serve 404 page when requesting non existing page (marked with notFound: true in getStaticProps)', async ({
    page,
    pageRouter,
  }) => {
    const response = await page.goto(new URL('static/not-found', pageRouter.url).href)
    const headers = response?.headers() || {}
    expect(response?.status()).toBe(404)

    await expect(page.getByTestId('custom-404')).toHaveText('Custom 404 page')

    expect(headers['debug-netlify-cdn-cache-control']).toBe(
      nextVersionSatisfies('>=15.0.0-canary.187')
        ? 's-maxage=31536000, durable'
        : 's-maxage=31536000, stale-while-revalidate=31536000, durable',
    )
    expect(headers['cache-control']).toBe('public,max-age=0,must-revalidate')
  })

  test('requesting a page with a very long name works', async ({ page, pageRouter }) => {
    const response = await page.goto(
      new URL(
        '/products/an-incredibly-long-product-name-thats-impressively-repetetively-needlessly-overdimensioned-and-should-be-shortened-to-less-than-255-characters-for-the-sake-of-seo-and-ux-and-first-and-foremost-for-gods-sake-but-nobody-wont-ever-read-this-anyway',
        pageRouter.url,
      ).href,
    )
    expect(response?.status()).toBe(200)
  })

  // adapted from https://github.com/vercel/next.js/blob/89fcf68c6acd62caf91a8cf0bfd3fdc566e75d9d/test/e2e/app-dir/app-static/app-static.test.ts#L108

  test('unstable-cache should work', async ({ pageRouter }) => {
    const pathname = `${pageRouter.url}/api/unstable-cache-node`
    let res = await fetch(`${pageRouter.url}/api/unstable-cache-node`)
    expect(res.status).toBe(200)
    let prevData = await res.json()

    expect(prevData.data.random).toBeTruthy()

    await check(async () => {
      res = await fetch(pathname)
      expect(res.status).toBe(200)
      const curData = await res.json()

      try {
        expect(curData.data.random).toBeTruthy()
        expect(curData.data.random).toBe(prevData.data.random)
      } finally {
        prevData = curData
      }
      return 'success'
    }, 'success')
  })

  test('Fully static pages should be cached permanently', async ({ page, pageRouter }) => {
    const response = await page.goto(new URL('static/fully-static', pageRouter.url).href)
    const headers = response?.headers() || {}

    expect(headers['debug-netlify-cdn-cache-control']).toBe('max-age=31536000, durable')
    expect(headers['cache-control']).toBe('public,max-age=0,must-revalidate')
  })

  test('environment variables from .env files should be available for functions', async ({
    pageRouter,
  }) => {
    const response = await fetch(`${pageRouter.url}/api/env`)
    const data = await response.json()
    expect(data).toEqual({
      '.env': 'defined in .env',
      '.env.local': 'defined in .env.local',
      '.env.production': 'defined in .env.production',
      '.env.production.local': 'defined in .env.production.local',
    })
  })

  test('ISR pages that are the same after regeneration execute background getStaticProps uninterrupted', async ({
    page,
    pageRouter,
  }) => {
    const slug = Date.now()

    await page.goto(new URL(`always-the-same-body/${slug}`, pageRouter.url).href)

    await new Promise((resolve) => setTimeout(resolve, 15_000))

    await page.goto(new URL(`always-the-same-body/${slug}`, pageRouter.url).href)

    await new Promise((resolve) => setTimeout(resolve, 15_000))

    await page.goto(new URL(`always-the-same-body/${slug}`, pageRouter.url).href)

    await new Promise((resolve) => setTimeout(resolve, 15_000))

    // keep lambda executing to allow for background getStaticProps to finish in case background work execution was suspended
    await fetch(new URL(`api/sleep-5`, pageRouter.url).href)

    const response = await fetch(new URL(`read-static-props-blobs/${slug}`, pageRouter.url).href)
    expect(response.ok, 'response for stored data status should not fail').toBe(true)

    const data = await response.json()

    expect(typeof data.start, 'timestamp of getStaticProps start should be a number').toEqual(
      'number',
    )
    expect(typeof data.end, 'timestamp of getStaticProps end should be a number').toEqual('number')

    // duration should be around 5s overall, due to 5s timeout, but this is not exact so let's be generous and allow 10 seconds
    // which is still less than 15 seconds between requests
    expect(
      data.end - data.start,
      'getStaticProps duration should not be longer than 10 seconds',
    ).toBeLessThan(10_000)
  })

  test('API route calling res.revalidate() on page returning notFound: true is not cacheable', async ({
    page,
    pageRouter,
  }) => {
    // note: known conditions for problematic case is
    // 1. API route needs to call res.revalidate()
    // 2. revalidated page's getStaticProps must return notFound: true
    const response = await page.goto(
      new URL('/api/revalidate?path=/static/not-found', pageRouter.url).href,
    )

    expect(response?.status()).toEqual(200)
    expect(response?.headers()['debug-netlify-cdn-cache-control'] ?? '').not.toMatch(
      /(s-maxage|max-age)/,
    )
  })
})

test.describe('Page Router with basePath and i18n', () => {
  test.describe('Static revalidate works correctly', () => {
    for (const {
      label,
      useFallback,
      prerendered,
      pagePath,
      revalidateApiBasePath,
      expectedH1Content,
    } of [
      {
        label: 'prerendered page with static path and awaited res.revalidate()',
        prerendered: true,
        pagePath: '/static/revalidate-manual',
        revalidateApiBasePath: '/api/revalidate',
        expectedH1Content: 'Show #71',
      },
      {
        label:
          'prerendered page with dynamic path with fallback: blocking and awaited res.revalidate()',
        prerendered: true,
        pagePath: '/products/prerendered',
        revalidateApiBasePath: '/api/revalidate',
        expectedH1Content: 'Product prerendered',
      },
      {
        label:
          'not prerendered page with dynamic path with fallback: blocking and awaited res.revalidate()',
        prerendered: false,
        pagePath: '/products/not-prerendered',
        revalidateApiBasePath: '/api/revalidate',
        expectedH1Content: 'Product not-prerendered',
      },
      {
        label:
          'not prerendered page with dynamic path with fallback: blocking and not awaited res.revalidate()',
        prerendered: false,
        pagePath: '/products/not-prerendered-and-not-awaited-revalidation',
        revalidateApiBasePath: '/api/revalidate-no-await',
        expectedH1Content: 'Product not-prerendered-and-not-awaited-revalidation',
      },
      {
        label:
          'prerendered page with dynamic path with fallback: blocking and awaited res.revalidate() - non-ASCII variant',
        prerendered: true,
        pagePath: '/products/事前レンダリング,test',
        revalidateApiBasePath: '/api/revalidate',
        expectedH1Content: 'Product 事前レンダリング,test',
      },
      {
        label:
          'not prerendered page with dynamic path with fallback: blocking and awaited res.revalidate() - non-ASCII variant',
        prerendered: false,
        pagePath: '/products/事前レンダリングされていない,test',
        revalidateApiBasePath: '/api/revalidate',
        expectedH1Content: 'Product 事前レンダリングされていない,test',
      },
      {
        label:
          'prerendered page with dynamic path with fallback: true and awaited res.revalidate()',
        prerendered: true,
        pagePath: '/fallback-true/prerendered',
        revalidateApiBasePath: '/api/revalidate',
        expectedH1Content: 'Product prerendered',
      },
      {
        label:
          'not prerendered page with dynamic path with fallback: true and awaited res.revalidate()',
        prerendered: false,
        useFallback: true,
        pagePath: '/fallback-true/not-prerendered',
        revalidateApiBasePath: '/api/revalidate',
        expectedH1Content: 'Product not-prerendered',
      },
    ]) {
      test.describe(label, () => {
        test(`default locale`, async ({ page, pollUntilHeadersMatch, pageRouterBasePathI18n }) => {
>>>>>>> 381fbb6c
          // in case there is retry or some other test did hit that path before
          // we want to make sure that cdn cache is not warmed up
          const purgeCdnCache = await page.goto(
            new URL(`/api/purge-cdn?path=${encodeURI(pagePath)}`, pageRouter.url).href,
          )
          expect(purgeCdnCache?.status()).toBe(200)

          // wait a bit until cdn cache purge propagates
          await page.waitForTimeout(500)

          const response1 = await pollUntilHeadersMatch(new URL(pagePath, pageRouter.url).href, {
            headersToMatch: {
              // either first time hitting this route or we invalidated
              // just CDN node in earlier step
              // we will invoke function and see Next cache hit status
              // in the response because it was prerendered at build time
              // or regenerated in previous attempt to run this test
              'cache-status': [
                /"Netlify Edge"; fwd=(miss|stale)/m,
                prerendered ? /"Next.js"; hit/m : /"Next.js"; (hit|fwd=miss)/m,
              ],
            },
            headersNotMatchedMessage:
              'First request to tested page (html) should be a miss or stale on the Edge and hit in Next.js',
          })
          const headers1 = response1?.headers() || {}
          expect(response1?.status()).toBe(200)
          expect(headers1['x-nextjs-cache']).toBeUndefined()

          const fallbackWasServed =
            useFallback && headers1['cache-status'].includes('"Next.js"; fwd=miss')
          if (!fallbackWasServed) {
            expect(headers1['debug-netlify-cache-tag']).toBe(
              `_n_t_${encodeURI(pagePath).toLowerCase()}`,
            )
          }
          expect(headers1['debug-netlify-cdn-cache-control']).toBe(
            fallbackWasServed
              ? // fallback should not be cached
                nextVersionSatisfies('>=15.4.0-canary.95')
                ? `private, no-cache, no-store, max-age=0, must-revalidate, durable`
                : undefined
              : nextVersionSatisfies('>=15.0.0-canary.187')
                ? 's-maxage=31536000, durable'
                : 's-maxage=31536000, stale-while-revalidate=31536000, durable',
          )

<<<<<<< HEAD
          if (fallbackWasServed) {
            const loading = await page.textContent('[data-testid="loading"]')
            expect(loading, 'Fallback should be shown').toBe('Loading...')
          }

          const date1 = await page.textContent('[data-testid="date-now"]')
          const h1 = await page.textContent('h1')
          expect(h1).toBe(expectedH1Content)
=======
          if (fallbackWasServedImplicitLocale) {
            const loading = await page.getByTestId('loading').textContent()
            expect(loading, 'Fallback should be shown').toBe('Loading...')
          }

          const date1ImplicitLocale = await page.getByTestId('date-now').textContent()
          const h1ImplicitLocale = await page.locator('h1').textContent()
          expect(h1ImplicitLocale).toBe(expectedH1Content)

          const response1ExplicitLocale = await pollUntilHeadersMatch(
            new URL(`base/path/en${pagePath}`, pageRouterBasePathI18n.url).href,
            {
              headersToMatch: {
                // either first time hitting this route or we invalidated
                // just CDN node in earlier step
                // we will invoke function and see Next cache hit status \
                // in the response because it was set by previous request that didn't have locale in pathname
                'cache-status': [/"Netlify Edge"; fwd=(miss|stale)/m, /"Next.js"; hit/m],
              },
              headersNotMatchedMessage:
                'First request to tested page (explicit locale html) should be a miss or stale on the Edge and hit in Next.js',
            },
          )
          const headers1ExplicitLocale = response1ExplicitLocale?.headers() || {}
          expect(response1ExplicitLocale?.status()).toBe(200)
          expect(headers1ExplicitLocale['x-nextjs-cache']).toBeUndefined()

          const fallbackWasServedExplicitLocale =
            useFallback && headers1ExplicitLocale['cache-status'].includes('"Next.js"; fwd=miss')
          expect(headers1ExplicitLocale['debug-netlify-cache-tag']).toBe(
            fallbackWasServedExplicitLocale
              ? undefined
              : `_n_t_/en${encodeURI(pagePath).toLowerCase()}`,
          )
          expect(headers1ExplicitLocale['debug-netlify-cdn-cache-control']).toBe(
            fallbackWasServedExplicitLocale
              ? undefined
              : nextVersionSatisfies('>=15.0.0-canary.187')
                ? 's-maxage=31536000, durable'
                : 's-maxage=31536000, stale-while-revalidate=31536000, durable',
          )

          if (fallbackWasServedExplicitLocale) {
            const loading = await page.getByTestId('loading').textContent()
            expect(loading, 'Fallback should be shown').toBe('Loading...')
          }

          const date1ExplicitLocale = await page.getByTestId('date-now').textContent()
          const h1ExplicitLocale = await page.locator('h1').textContent()
          expect(h1ExplicitLocale).toBe(expectedH1Content)

          // implicit and explicit locale paths should be the same (same cached response)
          expect(date1ImplicitLocale).toBe(date1ExplicitLocale)
>>>>>>> 381fbb6c

          // check json route
          const response1Json = await pollUntilHeadersMatch(
            new URL(`_next/data/build-id${pagePath}.json`, pageRouter.url).href,
            {
              headersToMatch: {
                // either first time hitting this route or we invalidated
                // just CDN node in earlier step
                // we will invoke function and see Next cache hit status \
                // in the response because it was prerendered at build time
                // or regenerated in previous attempt to run this test
                'cache-status': [/"Netlify Edge"; fwd=(miss|stale)/m, /"Next.js"; hit/m],
              },
              headersNotMatchedMessage:
                'First request to tested page (data) should be a miss or stale on the Edge and hit in Next.js',
            },
          )
          const headers1Json = response1Json?.headers() || {}
          expect(response1Json?.status()).toBe(200)
          expect(headers1Json['x-nextjs-cache']).toBeUndefined()
          expect(headers1Json['debug-netlify-cache-tag']).toBe(
            `_n_t_${encodeURI(pagePath).toLowerCase()}`,
          )
          expect(headers1Json['debug-netlify-cdn-cache-control']).toBe(
            nextVersionSatisfies('>=15.0.0-canary.187')
              ? 's-maxage=31536000, durable'
              : 's-maxage=31536000, stale-while-revalidate=31536000, durable',
          )
          const data1 = (await response1Json?.json()) || {}
<<<<<<< HEAD
          expect(data1?.pageProps?.time).toBe(date1)
=======
          expect(data1?.pageProps?.time).toBe(date1ImplicitLocale)

          const response2ImplicitLocale = await pollUntilHeadersMatch(
            new URL(`base/path${pagePath}`, pageRouterBasePathI18n.url).href,
            {
              headersToMatch: {
                // we are hitting the same page again and we most likely will see
                // CDN hit (in this case Next reported cache status is omitted
                // as it didn't actually take place in handling this request)
                // or we will see CDN miss because different CDN node handled request
                'cache-status': /"Netlify Edge"; (hit|fwd=miss|fwd=stale)/m,
              },
              headersNotMatchedMessage:
                'Second request to tested page (implicit locale html) should most likely be a hit on the Edge (optionally miss or stale if different CDN node)',
            },
          )
          const headers2ImplicitLocale = response2ImplicitLocale?.headers() || {}
          expect(response2ImplicitLocale?.status()).toBe(200)
          expect(headers2ImplicitLocale['x-nextjs-cache']).toBeUndefined()
          if (!headers2ImplicitLocale['cache-status'].includes('"Netlify Edge"; hit')) {
            // if we missed CDN cache, we will see Next cache hit status
            // as we reuse cached response
            expect(headers2ImplicitLocale['cache-status']).toMatch(/"Next.js"; hit/m)
          }
          expect(headers2ImplicitLocale['debug-netlify-cdn-cache-control']).toBe(
            nextVersionSatisfies('>=15.0.0-canary.187')
              ? 's-maxage=31536000, durable'
              : 's-maxage=31536000, stale-while-revalidate=31536000, durable',
          )

          // the page is cached
          const date2ImplicitLocale = await page.getByTestId('date-now').textContent()
          expect(date2ImplicitLocale).toBe(date1ImplicitLocale)
>>>>>>> 381fbb6c

          const response2 = await pollUntilHeadersMatch(new URL(pagePath, pageRouter.url).href, {
            headersToMatch: {
              // we are hitting the same page again and we most likely will see
              // CDN hit (in this case Next reported cache status is omitted
              // as it didn't actually take place in handling this request)
              // or we will see CDN miss because different CDN node handled request
              'cache-status': /"Netlify Edge"; (hit|fwd=miss|fwd=stale)/m,
            },
            headersNotMatchedMessage:
              'Second request to tested page (html) should most likely be a hit on the Edge (optionally miss or stale if different CDN node)',
          })
          const headers2 = response2?.headers() || {}
          expect(response2?.status()).toBe(200)
          expect(headers2['x-nextjs-cache']).toBeUndefined()
          if (!headers2['cache-status'].includes('"Netlify Edge"; hit')) {
            // if we missed CDN cache, we will see Next cache hit status
            // as we reuse cached response
            expect(headers2['cache-status']).toMatch(/"Next.js"; hit/m)
          }
          expect(headers2['debug-netlify-cdn-cache-control']).toBe(
            nextVersionSatisfies('>=15.0.0-canary.187')
              ? 's-maxage=31536000, durable'
              : 's-maxage=31536000, stale-while-revalidate=31536000, durable',
          )

          // the page is cached
<<<<<<< HEAD
          const date2 = await page.textContent('[data-testid="date-now"]')
          expect(date2).toBe(date1)
=======
          const date2ExplicitLocale = await page.getByTestId('date-now').textContent()
          expect(date2ExplicitLocale).toBe(date1ExplicitLocale)
>>>>>>> 381fbb6c

          // check json route
          const response2Json = await pollUntilHeadersMatch(
            new URL(`/_next/data/build-id${pagePath}.json`, pageRouter.url).href,
            {
              headersToMatch: {
                // we are hitting the same page again and we most likely will see
                // CDN hit (in this case Next reported cache status is omitted
                // as it didn't actually take place in handling this request)
                // or we will see CDN miss because different CDN node handled request
                'cache-status': /"Netlify Edge"; (hit|fwd=miss|fwd=stale)/m,
              },
              headersNotMatchedMessage:
                'Second request to tested page (data) should most likely be a hit on the Edge (optionally miss or stale if different CDN node)',
            },
          )
          const headers2Json = response2Json?.headers() || {}
          expect(response2Json?.status()).toBe(200)
          expect(headers2Json['x-nextjs-cache']).toBeUndefined()
          if (!headers2Json['cache-status'].includes('"Netlify Edge"; hit')) {
            // if we missed CDN cache, we will see Next cache hit status
            // as we reuse cached response
            expect(headers2Json['cache-status']).toMatch(/"Next.js"; hit/m)
          }
          expect(headers2Json['debug-netlify-cdn-cache-control']).toBe(
            nextVersionSatisfies('>=15.0.0-canary.187')
              ? 's-maxage=31536000, durable'
              : 's-maxage=31536000, stale-while-revalidate=31536000, durable',
          )

          const data2 = (await response2Json?.json()) || {}
          expect(data2?.pageProps?.time).toBe(date1)

          const revalidate = await page.goto(
            new URL(`${revalidateApiBasePath}?path=${pagePath}`, pageRouter.url).href,
          )
          expect(revalidate?.status()).toBe(200)

          // wait a bit until the page got regenerated
          await page.waitForTimeout(1000)

          // now after the revalidation it should have a different date
<<<<<<< HEAD
          const response3 = await pollUntilHeadersMatch(new URL(pagePath, pageRouter.url).href, {
            headersToMatch: {
              // revalidate refreshes Next cache, but not CDN cache
              // so our request after revalidation means that Next cache is already
              // warmed up with fresh response, but CDN cache just knows that previously
              // cached response is stale, so we are hitting our function that serve
              // already cached response
              'cache-status': [/"Next.js"; hit/m, /"Netlify Edge"; fwd=(miss|stale)/m],
=======
          const response3ImplicitLocale = await pollUntilHeadersMatch(
            new URL(`base/path${pagePath}`, pageRouterBasePathI18n.url).href,
            {
              headersToMatch: {
                // revalidate refreshes Next cache, but not CDN cache
                // so our request after revalidation means that Next cache is already
                // warmed up with fresh response, but CDN cache just knows that previously
                // cached response is stale, so we are hitting our function that serve
                // already cached response
                'cache-status': [/"Next.js"; hit/m, /"Netlify Edge"; fwd=(miss|stale)/m],
              },
              headersNotMatchedMessage:
                'Third request to tested page (implicit locale html) should be a miss or stale on the Edge and hit in Next.js after on-demand revalidation',
            },
          )
          const headers3ImplicitLocale = response3ImplicitLocale?.headers() || {}
          expect(response3ImplicitLocale?.status()).toBe(200)
          expect(headers3ImplicitLocale?.['x-nextjs-cache']).toBeUndefined()

          // the page has now an updated date
          const date3ImplicitLocale = await page.getByTestId('date-now').textContent()
          expect(date3ImplicitLocale).not.toBe(date2ImplicitLocale)

          const response3ExplicitLocale = await pollUntilHeadersMatch(
            new URL(`base/path/en${pagePath}`, pageRouterBasePathI18n.url).href,
            {
              headersToMatch: {
                // revalidate refreshes Next cache, but not CDN cache
                // so our request after revalidation means that Next cache is already
                // warmed up with fresh response, but CDN cache just knows that previously
                // cached response is stale, so we are hitting our function that serve
                // already cached response
                'cache-status': [/"Next.js"; hit/m, /"Netlify Edge"; fwd=(miss|stale)/m],
              },
              headersNotMatchedMessage:
                'Third request to tested page (explicit locale html) should be a miss or stale on the Edge and hit in Next.js after on-demand revalidation',
>>>>>>> 381fbb6c
            },
            headersNotMatchedMessage:
              'Third request to tested page (html) should be a miss or stale on the Edge and hit in Next.js after on-demand revalidation',
          })
          const headers3 = response3?.headers() || {}
          expect(response3?.status()).toBe(200)
          expect(headers3?.['x-nextjs-cache']).toBeUndefined()

          // the page has now an updated date
<<<<<<< HEAD
          const date3 = await page.textContent('[data-testid="date-now"]')
          expect(date3).not.toBe(date2)
=======
          const date3ExplicitLocale = await page.getByTestId('date-now').textContent()
          expect(date3ExplicitLocale).not.toBe(date2ExplicitLocale)

          // implicit and explicit locale paths should be the same (same cached response)
          expect(date3ImplicitLocale).toBe(date3ExplicitLocale)
>>>>>>> 381fbb6c

          // check json route
          const response3Json = await pollUntilHeadersMatch(
            new URL(`/_next/data/build-id${pagePath}.json`, pageRouter.url).href,
            {
              headersToMatch: {
                // revalidate refreshes Next cache, but not CDN cache
                // so our request after revalidation means that Next cache is already
                // warmed up with fresh response, but CDN cache just knows that previously
                // cached response is stale, so we are hitting our function that serve
                // already cached response
                'cache-status': [/"Next.js"; hit/m, /"Netlify Edge"; fwd=(miss|stale)/m],
              },
              headersNotMatchedMessage:
                'Third request to tested page (data) should be a miss or stale on the Edge and hit in Next.js after on-demand revalidation',
            },
          )
          const headers3Json = response3Json?.headers() || {}
          expect(response3Json?.status()).toBe(200)
          expect(headers3Json['x-nextjs-cache']).toBeUndefined()
          expect(headers3Json['debug-netlify-cdn-cache-control']).toBe(
            nextVersionSatisfies('>=15.0.0-canary.187')
              ? 's-maxage=31536000, durable'
              : 's-maxage=31536000, stale-while-revalidate=31536000, durable',
          )

          const data3 = (await response3Json?.json()) || {}
          expect(data3?.pageProps?.time).toBe(date3)
        })
      }
    })

    test('Time based revalidate works correctly', async ({
      page,
      pollUntilHeadersMatch,
      pageRouter,
    }) => {
      // in case there is retry or some other test did hit that path before
      // we want to make sure that cdn cache is not warmed up
      const purgeCdnCache = await page.goto(
        new URL('/api/purge-cdn?path=/static/revalidate-slow-data', pageRouter.url).href,
      )
      expect(purgeCdnCache?.status()).toBe(200)

      // wait a bit until cdn cache purge propagates and make sure page gets stale (revalidate 10)
      await page.waitForTimeout(10_000)

<<<<<<< HEAD
      const beforeFetch = new Date().toISOString()
=======
          // the page has now an updated date
          const date4ImplicitLocale = await page.getByTestId('date-now').textContent()
          expect(date4ImplicitLocale).not.toBe(date3ImplicitLocale)
>>>>>>> 381fbb6c

      const response1 = await pollUntilHeadersMatch(
        new URL('static/revalidate-slow-data', pageRouter.url).href,
        {
          headersToMatch: {
            // either first time hitting this route or we invalidated
            // just CDN node in earlier step
            // we will invoke function and see Next cache hit status \
            // in the response because it was prerendered at build time
            // or regenerated in previous attempt to run this test
            'cache-status': [/"Netlify Edge"; fwd=(miss|stale)/m, /"Next.js"; hit/m],
          },
          headersNotMatchedMessage:
            'First request to tested page (html) should be a miss or stale on the Edge and stale in Next.js',
        },
      )
      expect(response1?.status()).toBe(200)
      const date1 = (await page.textContent('[data-testid="date-now"]')) ?? ''

<<<<<<< HEAD
      // ensure response was produced before invocation (served from cache)
      expect(date1.localeCompare(beforeFetch)).toBeLessThan(0)
=======
          // the page has now an updated date
          const date4ExplicitLocale = await page.getByTestId('date-now').textContent()
          expect(date4ExplicitLocale).not.toBe(date3ExplicitLocale)
>>>>>>> 381fbb6c

      // wait a bit to ensure background work has a chance to finish
      // (page is fresh for 10 seconds and it should take at least 5 seconds to regenerate, so we should wait at least more than 15 seconds)
      await page.waitForTimeout(20_000)

      const response2 = await pollUntilHeadersMatch(
        new URL('static/revalidate-slow-data', pageRouter.url).href,
        {
          headersToMatch: {
            // either first time hitting this route or we invalidated
            // just CDN node in earlier step
            // we will invoke function and see Next cache hit status \
            // in the response because it was prerendered at build time
            // or regenerated in previous attempt to run this test
            'cache-status': [/"Netlify Edge"; fwd=(miss|stale)/m, /"Next.js"; hit;/m],
          },
          headersNotMatchedMessage:
            'Second request to tested page (html) should be a miss or stale on the Edge and hit or stale in Next.js',
        },
      )
      expect(response2?.status()).toBe(200)
      const date2 = (await page.textContent('[data-testid="date-now"]')) ?? ''

      // ensure response was produced after initial invocation
      expect(beforeFetch.localeCompare(date2)).toBeLessThan(0)
    })

    test('Background SWR invocations can store fresh responses in CDN cache', async ({
      page,
      pageRouter,
    }) => {
      const slug = Date.now()
      const pathname = `/revalidate-60/${slug}`

      const beforeFirstFetch = new Date().toISOString()

      const response1 = await page.goto(new URL(pathname, pageRouter.url).href)
      expect(response1?.status()).toBe(200)
      expect(response1?.headers()['cache-status']).toMatch(
        /"Netlify (Edge|Durable)"; fwd=(uri-miss(; stored)?|miss)/m,
      )
      expect(response1?.headers()['debug-netlify-cdn-cache-control']).toMatch(
        /s-maxage=60, stale-while-revalidate=[0-9]+, durable/,
      )

      // ensure response was NOT produced before invocation
      const date1 = (await page.textContent('[data-testid="date-now"]')) ?? ''
      expect(date1.localeCompare(beforeFirstFetch)).toBeGreaterThan(0)

      // allow page to get stale
      await page.waitForTimeout(61_000)

      const response2 = await page.goto(new URL(pathname, pageRouter.url).href)
      expect(response2?.status()).toBe(200)
      expect(response2?.headers()['cache-status']).toMatch(
        /("Netlify Edge"; hit; fwd=stale|"Netlify Durable"; hit; ttl=-[0-9]+)/m,
      )
      expect(response2?.headers()['debug-netlify-cdn-cache-control']).toMatch(
        /s-maxage=60, stale-while-revalidate=[0-9]+, durable/,
      )

      const date2 = (await page.textContent('[data-testid="date-now"]')) ?? ''
      expect(date2).toBe(date1)

      // wait a bit to ensure background work has a chance to finish
      // (it should take at least 5 seconds to regenerate, so we should wait at least that much to get fresh response)
      await page.waitForTimeout(10_000)

      // subsequent request should be served with fresh response from cdn cache, as previous request
      // should result in background SWR invocation that serves fresh response that was stored in CDN cache
      const response3 = await page.goto(new URL(pathname, pageRouter.url).href)
      expect(response3?.status()).toBe(200)
      expect(response3?.headers()['cache-status']).toMatch(
        // hit, without being followed by ';fwd=stale' for edge or negative TTL for durable, optionally with fwd=stale
        /("Netlify Edge"; hit(?!; fwd=stale)|"Netlify Durable"; hit(?!; ttl=-[0-9]+))/m,
      )
      expect(response3?.headers()['debug-netlify-cdn-cache-control']).toMatch(
        /s-maxage=60, stale-while-revalidate=[0-9]+, durable/,
      )

      const date3 = (await page.textContent('[data-testid="date-now"]')) ?? ''
      expect(date3.localeCompare(date2)).toBeGreaterThan(0)
    })

    test('should serve 404 page when requesting non existing page (no matching route)', async ({
      page,
      pageRouter,
    }) => {
      // 404 page is built and uploaded to blobs at build time
      // when Next.js serves 404 it will try to fetch it from the blob store
      // if request handler function is unable to get from blob store it will
      // fail request handling and serve 500 error.
      // This implicitly tests that request handler function is able to read blobs
      // that are uploaded as part of site deploy.

      const response = await page.goto(new URL('non-existing', pageRouter.url).href)
      const headers = response?.headers() || {}
      expect(response?.status()).toBe(404)

      expect(await page.textContent('p')).toBe('Custom 404 page')

      // https://github.com/vercel/next.js/pull/69802 made changes to returned cache-control header,
      // after that (14.2.10 and canary.147) 404 pages would have `private` directive, before that
      // it would not
      const shouldHavePrivateDirective = nextVersionSatisfies('^14.2.10 || >=15.0.0-canary.147')
      expect(headers['debug-netlify-cdn-cache-control']).toBe(
        (shouldHavePrivateDirective ? 'private, ' : '') +
          'no-cache, no-store, max-age=0, must-revalidate, durable',
      )
      expect(headers['cache-control']).toBe(
        (shouldHavePrivateDirective ? 'private,' : '') +
          'no-cache,no-store,max-age=0,must-revalidate',
      )
    })

    test('should serve 404 page when requesting non existing page (marked with notFound: true in getStaticProps)', async ({
      page,
      pageRouter,
    }) => {
      const response = await page.goto(new URL('static/not-found', pageRouter.url).href)
      const headers = response?.headers() || {}
      expect(response?.status()).toBe(404)

      expect(await page.textContent('p')).toBe('Custom 404 page')

      expect(headers['debug-netlify-cdn-cache-control']).toBe(
        nextVersionSatisfies('>=15.0.0-canary.187')
          ? 's-maxage=31536000, durable'
          : 's-maxage=31536000, stale-while-revalidate=31536000, durable',
      )
      expect(headers['cache-control']).toBe('public,max-age=0,must-revalidate')
    })

    test('requesting a page with a very long name works', async ({ page, pageRouter }) => {
      const response = await page.goto(
        new URL(
          '/products/an-incredibly-long-product-name-thats-impressively-repetetively-needlessly-overdimensioned-and-should-be-shortened-to-less-than-255-characters-for-the-sake-of-seo-and-ux-and-first-and-foremost-for-gods-sake-but-nobody-wont-ever-read-this-anyway',
          pageRouter.url,
        ).href,
      )
      expect(response?.status()).toBe(200)
    })

    // adapted from https://github.com/vercel/next.js/blob/89fcf68c6acd62caf91a8cf0bfd3fdc566e75d9d/test/e2e/app-dir/app-static/app-static.test.ts#L108

    test('unstable-cache should work', async ({ pageRouter }) => {
      const pathname = `${pageRouter.url}/api/unstable-cache-node`
      let res = await fetch(`${pageRouter.url}/api/unstable-cache-node`)
      expect(res.status).toBe(200)
      let prevData = await res.json()

      expect(prevData.data.random).toBeTruthy()

      await check(async () => {
        res = await fetch(pathname)
        expect(res.status).toBe(200)
        const curData = await res.json()

        try {
          expect(curData.data.random).toBeTruthy()
          expect(curData.data.random).toBe(prevData.data.random)
        } finally {
          prevData = curData
        }
        return 'success'
      }, 'success')
    })

    test('Fully static pages should be cached permanently', async ({ page, pageRouter }) => {
      const response = await page.goto(new URL('static/fully-static', pageRouter.url).href)
      const headers = response?.headers() || {}

      expect(headers['debug-netlify-cdn-cache-control']).toBe('max-age=31536000, durable')
      expect(headers['cache-control']).toBe('public,max-age=0,must-revalidate')
    })

    test('environment variables from .env files should be available for functions', async ({
      pageRouter,
    }) => {
      const response = await fetch(`${pageRouter.url}/api/env`)
      const data = await response.json()
      expect(data).toEqual({
        '.env': 'defined in .env',
        '.env.local': 'defined in .env.local',
        '.env.production': 'defined in .env.production',
        '.env.production.local': 'defined in .env.production.local',
      })
    })

    test('ISR pages that are the same after regeneration execute background getStaticProps uninterrupted', async ({
      page,
      pageRouter,
    }) => {
      const slug = Date.now()

      await page.goto(new URL(`always-the-same-body/${slug}`, pageRouter.url).href)

      await new Promise((resolve) => setTimeout(resolve, 15_000))

      await page.goto(new URL(`always-the-same-body/${slug}`, pageRouter.url).href)

      await new Promise((resolve) => setTimeout(resolve, 15_000))

      await page.goto(new URL(`always-the-same-body/${slug}`, pageRouter.url).href)

      await new Promise((resolve) => setTimeout(resolve, 15_000))

      // keep lambda executing to allow for background getStaticProps to finish in case background work execution was suspended
      await fetch(new URL(`api/sleep-5`, pageRouter.url).href)

      const response = await fetch(new URL(`read-static-props-blobs/${slug}`, pageRouter.url).href)
      expect(response.ok, 'response for stored data status should not fail').toBe(true)

      const data = await response.json()

      expect(typeof data.start, 'timestamp of getStaticProps start should be a number').toEqual(
        'number',
      )
      expect(typeof data.end, 'timestamp of getStaticProps end should be a number').toEqual(
        'number',
      )

      // duration should be around 5s overall, due to 5s timeout, but this is not exact so let's be generous and allow 10 seconds
      // which is still less than 15 seconds between requests
      expect(
        data.end - data.start,
        'getStaticProps duration should not be longer than 10 seconds',
      ).toBeLessThan(10_000)
    })

    test('API route calling res.revalidate() on page returning notFound: true is not cacheable', async ({
      page,
      pageRouter,
    }) => {
      // note: known conditions for problematic case is
      // 1. API route needs to call res.revalidate()
      // 2. revalidated page's getStaticProps must return notFound: true
      const response = await page.goto(
        new URL('/api/revalidate?path=/static/not-found', pageRouter.url).href,
      )

      expect(response?.status()).toEqual(200)
      expect(response?.headers()['debug-netlify-cdn-cache-control'] ?? '').not.toMatch(
        /(s-maxage|max-age)/,
      )
    })
  },
)

test.describe(
  'Page Router with basePath and i18n',
  {
    tag: generateTestTags({ pagesRouter: true, basePath: true, i18n: true }),
  },
  () => {
    test.describe('Static revalidate works correctly', () => {
      for (const {
        label,
        useFallback,
        prerendered,
        pagePath,
        revalidateApiBasePath,
        expectedH1Content,
      } of [
        {
          label: 'prerendered page with static path and awaited res.revalidate()',
          prerendered: true,
          pagePath: '/static/revalidate-manual',
          revalidateApiBasePath: '/api/revalidate',
          expectedH1Content: 'Show #71',
        },
        {
          label:
            'prerendered page with dynamic path with fallback: blocking and awaited res.revalidate()',
          prerendered: true,
          pagePath: '/products/prerendered',
          revalidateApiBasePath: '/api/revalidate',
          expectedH1Content: 'Product prerendered',
        },
        {
          label:
            'not prerendered page with dynamic path with fallback: blocking and awaited res.revalidate()',
          prerendered: false,
          pagePath: '/products/not-prerendered',
          revalidateApiBasePath: '/api/revalidate',
          expectedH1Content: 'Product not-prerendered',
        },
        {
          label:
            'not prerendered page with dynamic path with fallback: blocking and not awaited res.revalidate()',
          prerendered: false,
          pagePath: '/products/not-prerendered-and-not-awaited-revalidation',
          revalidateApiBasePath: '/api/revalidate-no-await',
          expectedH1Content: 'Product not-prerendered-and-not-awaited-revalidation',
        },
        {
          label:
            'prerendered page with dynamic path with fallback: blocking and awaited res.revalidate() - non-ASCII variant',
          prerendered: true,
          pagePath: '/products/事前レンダリング,test',
          revalidateApiBasePath: '/api/revalidate',
          expectedH1Content: 'Product 事前レンダリング,test',
        },
        {
          label:
            'not prerendered page with dynamic path with fallback: blocking and awaited res.revalidate() - non-ASCII variant',
          prerendered: false,
          pagePath: '/products/事前レンダリングされていない,test',
          revalidateApiBasePath: '/api/revalidate',
          expectedH1Content: 'Product 事前レンダリングされていない,test',
        },
        {
          label:
            'prerendered page with dynamic path with fallback: true and awaited res.revalidate()',
          prerendered: true,
          pagePath: '/fallback-true/prerendered',
          revalidateApiBasePath: '/api/revalidate',
          expectedH1Content: 'Product prerendered',
        },
        {
          label:
            'not prerendered page with dynamic path with fallback: true and awaited res.revalidate()',
          prerendered: false,
          useFallback: true,
          pagePath: '/fallback-true/not-prerendered',
          revalidateApiBasePath: '/api/revalidate',
          expectedH1Content: 'Product not-prerendered',
        },
      ]) {
        test.describe(label, () => {
          test(`default locale`, async ({
            page,
            pollUntilHeadersMatch,
            pageRouterBasePathI18n,
          }) => {
            // in case there is retry or some other test did hit that path before
            // we want to make sure that cdn cache is not warmed up
            const purgeCdnCache = await page.goto(
              new URL(
                `/base/path/api/purge-cdn?path=/en${encodeURI(pagePath)}`,
                pageRouterBasePathI18n.url,
              ).href,
            )
            expect(purgeCdnCache?.status()).toBe(200)

            // wait a bit until cdn cache purge propagates
            await page.waitForTimeout(500)

            const response1ImplicitLocale = await pollUntilHeadersMatch(
              new URL(`base/path${pagePath}`, pageRouterBasePathI18n.url).href,
              {
                headersToMatch: {
                  // either first time hitting this route or we invalidated
                  // just CDN node in earlier step
                  // we will invoke function and see Next cache hit status
                  // in the response because it was prerendered at build time
                  // or regenerated in previous attempt to run this test
                  'cache-status': [
                    /"Netlify Edge"; fwd=(miss|stale)/m,
                    prerendered ? /"Next.js"; hit/m : /"Next.js"; (hit|fwd=miss)/m,
                  ],
                },
                headersNotMatchedMessage:
                  'First request to tested page (implicit locale html) should be a miss or stale on the Edge and hit in Next.js',
              },
            )
            const headers1ImplicitLocale = response1ImplicitLocale?.headers() || {}
            expect(response1ImplicitLocale?.status()).toBe(200)
            expect(headers1ImplicitLocale['x-nextjs-cache']).toBeUndefined()

            const fallbackWasServedImplicitLocale =
              useFallback && headers1ImplicitLocale['cache-status'].includes('"Next.js"; fwd=miss')

            if (!fallbackWasServedImplicitLocale) {
              expect(headers1ImplicitLocale['debug-netlify-cache-tag']).toBe(
                `_n_t_/en${encodeURI(pagePath).toLowerCase()}`,
              )
            }
            expect(headers1ImplicitLocale['debug-netlify-cdn-cache-control']).toBe(
              fallbackWasServedImplicitLocale
                ? // fallback should not be cached
                  nextVersionSatisfies('>=15.4.0-canary.95')
                  ? `private, no-cache, no-store, max-age=0, must-revalidate, durable`
                  : undefined
                : nextVersionSatisfies('>=15.0.0-canary.187')
                  ? 's-maxage=31536000, durable'
                  : 's-maxage=31536000, stale-while-revalidate=31536000, durable',
            )

            if (fallbackWasServedImplicitLocale) {
              const loading = await page.textContent('[data-testid="loading"]')
              expect(loading, 'Fallback should be shown').toBe('Loading...')
            }

            const date1ImplicitLocale = await page.textContent('[data-testid="date-now"]')
            const h1ImplicitLocale = await page.textContent('h1')
            expect(h1ImplicitLocale).toBe(expectedH1Content)

            const response1ExplicitLocale = await pollUntilHeadersMatch(
              new URL(`base/path/en${pagePath}`, pageRouterBasePathI18n.url).href,
              {
                headersToMatch: {
                  // either first time hitting this route or we invalidated
                  // just CDN node in earlier step
                  // we will invoke function and see Next cache hit status \
                  // in the response because it was set by previous request that didn't have locale in pathname
                  'cache-status': [/"Netlify Edge"; fwd=(miss|stale)/m, /"Next.js"; hit/m],
                },
                headersNotMatchedMessage:
                  'First request to tested page (explicit locale html) should be a miss or stale on the Edge and hit in Next.js',
              },
            )
            const headers1ExplicitLocale = response1ExplicitLocale?.headers() || {}
            expect(response1ExplicitLocale?.status()).toBe(200)
            expect(headers1ExplicitLocale['x-nextjs-cache']).toBeUndefined()

            const fallbackWasServedExplicitLocale =
              useFallback && headers1ExplicitLocale['cache-status'].includes('"Next.js"; fwd=miss')
            expect(headers1ExplicitLocale['debug-netlify-cache-tag']).toBe(
              fallbackWasServedExplicitLocale
                ? undefined
                : `_n_t_/en${encodeURI(pagePath).toLowerCase()}`,
            )
            expect(headers1ExplicitLocale['debug-netlify-cdn-cache-control']).toBe(
              fallbackWasServedExplicitLocale
                ? undefined
                : nextVersionSatisfies('>=15.0.0-canary.187')
                  ? 's-maxage=31536000, durable'
                  : 's-maxage=31536000, stale-while-revalidate=31536000, durable',
            )

            if (fallbackWasServedExplicitLocale) {
              const loading = await page.textContent('[data-testid="loading"]')
              expect(loading, 'Fallback should be shown').toBe('Loading...')
            }

            const date1ExplicitLocale = await page.textContent('[data-testid="date-now"]')
            const h1ExplicitLocale = await page.textContent('h1')
            expect(h1ExplicitLocale).toBe(expectedH1Content)

            // implicit and explicit locale paths should be the same (same cached response)
            expect(date1ImplicitLocale).toBe(date1ExplicitLocale)

            // check json route
            const response1Json = await pollUntilHeadersMatch(
              new URL(
                `base/path/_next/data/build-id/en${pagePath}.json`,
                pageRouterBasePathI18n.url,
              ).href,
              {
                headersToMatch: {
                  // either first time hitting this route or we invalidated
                  // just CDN node in earlier step
                  // we will invoke function and see Next cache hit status \
                  // in the response because it was prerendered at build time
                  // or regenerated in previous attempt to run this test
                  'cache-status': [/"Netlify Edge"; fwd=(miss|stale)/m, /"Next.js"; hit/m],
                },
                headersNotMatchedMessage:
                  'First request to tested page (data) should be a miss or stale on the Edge and hit in Next.js',
              },
            )
            const headers1Json = response1Json?.headers() || {}
            expect(response1Json?.status()).toBe(200)
            expect(headers1Json['x-nextjs-cache']).toBeUndefined()
            expect(headers1Json['debug-netlify-cache-tag']).toBe(
              `_n_t_/en${encodeURI(pagePath).toLowerCase()}`,
            )
            expect(headers1Json['debug-netlify-cdn-cache-control']).toBe(
              nextVersionSatisfies('>=15.0.0-canary.187')
                ? 's-maxage=31536000, durable'
                : 's-maxage=31536000, stale-while-revalidate=31536000, durable',
<<<<<<< HEAD
            )
            const data1 = (await response1Json?.json()) || {}
            expect(data1?.pageProps?.time).toBe(date1ImplicitLocale)

            const response2ImplicitLocale = await pollUntilHeadersMatch(
              new URL(`base/path${pagePath}`, pageRouterBasePathI18n.url).href,
              {
                headersToMatch: {
                  // we are hitting the same page again and we most likely will see
                  // CDN hit (in this case Next reported cache status is omitted
                  // as it didn't actually take place in handling this request)
                  // or we will see CDN miss because different CDN node handled request
                  'cache-status': /"Netlify Edge"; (hit|fwd=miss|fwd=stale)/m,
                },
                headersNotMatchedMessage:
                  'Second request to tested page (implicit locale html) should most likely be a hit on the Edge (optionally miss or stale if different CDN node)',
              },
            )
            const headers2ImplicitLocale = response2ImplicitLocale?.headers() || {}
            expect(response2ImplicitLocale?.status()).toBe(200)
            expect(headers2ImplicitLocale['x-nextjs-cache']).toBeUndefined()
            if (!headers2ImplicitLocale['cache-status'].includes('"Netlify Edge"; hit')) {
              // if we missed CDN cache, we will see Next cache hit status
              // as we reuse cached response
              expect(headers2ImplicitLocale['cache-status']).toMatch(/"Next.js"; hit/m)
            }
            expect(headers2ImplicitLocale['debug-netlify-cdn-cache-control']).toBe(
              nextVersionSatisfies('>=15.0.0-canary.187')
                ? 's-maxage=31536000, durable'
                : 's-maxage=31536000, stale-while-revalidate=31536000, durable',
            )
=======
          )

          if (fallbackWasServed) {
            const loading = await page.getByTestId('loading').textContent()
            expect(loading, 'Fallback should be shown').toBe('Loading...')
          }

          const date1 = await page.getByTestId('date-now').textContent()
          const h1 = await page.locator('h1').textContent()
          expect(h1).toBe(expectedH1Content)
>>>>>>> 381fbb6c

            // the page is cached
            const date2ImplicitLocale = await page.textContent('[data-testid="date-now"]')
            expect(date2ImplicitLocale).toBe(date1ImplicitLocale)

            const response2ExplicitLocale = await pollUntilHeadersMatch(
              new URL(`base/path${pagePath}`, pageRouterBasePathI18n.url).href,
              {
                headersToMatch: {
                  // we are hitting the same page again and we most likely will see
                  // CDN hit (in this case Next reported cache status is omitted
                  // as it didn't actually take place in handling this request)
                  // or we will see CDN miss because different CDN node handled request
                  'cache-status': /"Netlify Edge"; (hit|fwd=miss|fwd=stale)/m,
                },
                headersNotMatchedMessage:
                  'Second request to tested page (implicit locale html) should most likely be a hit on the Edge (optionally miss or stale if different CDN node)',
              },
            )
            const headers2ExplicitLocale = response2ExplicitLocale?.headers() || {}
            expect(response2ExplicitLocale?.status()).toBe(200)
            expect(headers2ExplicitLocale['x-nextjs-cache']).toBeUndefined()
            if (!headers2ExplicitLocale['cache-status'].includes('"Netlify Edge"; hit')) {
              // if we missed CDN cache, we will see Next cache hit status
              // as we reuse cached response
              expect(headers2ExplicitLocale['cache-status']).toMatch(/"Next.js"; hit/m)
            }
            expect(headers2ExplicitLocale['debug-netlify-cdn-cache-control']).toBe(
              nextVersionSatisfies('>=15.0.0-canary.187')
                ? 's-maxage=31536000, durable'
                : 's-maxage=31536000, stale-while-revalidate=31536000, durable',
            )

            // the page is cached
            const date2ExplicitLocale = await page.textContent('[data-testid="date-now"]')
            expect(date2ExplicitLocale).toBe(date1ExplicitLocale)

            // check json route
            const response2Json = await pollUntilHeadersMatch(
              new URL(
                `base/path/_next/data/build-id/en${pagePath}.json`,
                pageRouterBasePathI18n.url,
              ).href,
              {
                headersToMatch: {
                  // we are hitting the same page again and we most likely will see
                  // CDN hit (in this case Next reported cache status is omitted
                  // as it didn't actually take place in handling this request)
                  // or we will see CDN miss because different CDN node handled request
                  'cache-status': /"Netlify Edge"; (hit|fwd=miss|fwd=stale)/m,
                },
                headersNotMatchedMessage:
                  'Second request to tested page (data) should most likely be a hit on the Edge (optionally miss or stale if different CDN node)',
              },
            )
            const headers2Json = response2Json?.headers() || {}
            expect(response2Json?.status()).toBe(200)
            if (!headers2Json['cache-status'].includes('"Netlify Edge"; hit')) {
              // if we missed CDN cache, we will see Next cache hit status
              // as we reuse cached response
              expect(headers2Json['cache-status']).toMatch(/"Next.js"; hit/m)
            }
            expect(headers2Json['debug-netlify-cdn-cache-control']).toBe(
              nextVersionSatisfies('>=15.0.0-canary.187')
                ? 's-maxage=31536000, durable'
                : 's-maxage=31536000, stale-while-revalidate=31536000, durable',
            )

<<<<<<< HEAD
            const data2 = (await response2Json?.json()) || {}
            expect(data2?.pageProps?.time).toBe(date1ImplicitLocale)
=======
          // the page is cached
          const date2 = await page.getByTestId('date-now').textContent()
          expect(date2).toBe(date1)
>>>>>>> 381fbb6c

            // revalidate implicit locale path
            const revalidateImplicit = await page.goto(
              new URL(
                `/base/path${revalidateApiBasePath}?path=${pagePath}`,
                pageRouterBasePathI18n.url,
              ).href,
            )
            expect(revalidateImplicit?.status()).toBe(200)

            // wait a bit until the page got regenerated
            await page.waitForTimeout(1000)

            // now after the revalidation it should have a different date
            const response3ImplicitLocale = await pollUntilHeadersMatch(
              new URL(`base/path${pagePath}`, pageRouterBasePathI18n.url).href,
              {
                headersToMatch: {
                  // revalidate refreshes Next cache, but not CDN cache
                  // so our request after revalidation means that Next cache is already
                  // warmed up with fresh response, but CDN cache just knows that previously
                  // cached response is stale, so we are hitting our function that serve
                  // already cached response
                  'cache-status': [/"Next.js"; hit/m, /"Netlify Edge"; fwd=(miss|stale)/m],
                },
                headersNotMatchedMessage:
                  'Third request to tested page (implicit locale html) should be a miss or stale on the Edge and hit in Next.js after on-demand revalidation',
              },
            )
            const headers3ImplicitLocale = response3ImplicitLocale?.headers() || {}
            expect(response3ImplicitLocale?.status()).toBe(200)
            expect(headers3ImplicitLocale?.['x-nextjs-cache']).toBeUndefined()

            // the page has now an updated date
            const date3ImplicitLocale = await page.textContent('[data-testid="date-now"]')
            expect(date3ImplicitLocale).not.toBe(date2ImplicitLocale)

            const response3ExplicitLocale = await pollUntilHeadersMatch(
              new URL(`base/path/en${pagePath}`, pageRouterBasePathI18n.url).href,
              {
                headersToMatch: {
                  // revalidate refreshes Next cache, but not CDN cache
                  // so our request after revalidation means that Next cache is already
                  // warmed up with fresh response, but CDN cache just knows that previously
                  // cached response is stale, so we are hitting our function that serve
                  // already cached response
                  'cache-status': [/"Next.js"; hit/m, /"Netlify Edge"; fwd=(miss|stale)/m],
                },
                headersNotMatchedMessage:
                  'Third request to tested page (explicit locale html) should be a miss or stale on the Edge and hit in Next.js after on-demand revalidation',
              },
            )
            const headers3ExplicitLocale = response3ExplicitLocale?.headers() || {}
            expect(response3ExplicitLocale?.status()).toBe(200)
            expect(headers3ExplicitLocale?.['x-nextjs-cache']).toBeUndefined()

            // the page has now an updated date
            const date3ExplicitLocale = await page.textContent('[data-testid="date-now"]')
            expect(date3ExplicitLocale).not.toBe(date2ExplicitLocale)

            // implicit and explicit locale paths should be the same (same cached response)
            expect(date3ImplicitLocale).toBe(date3ExplicitLocale)

            // check json route
            const response3Json = await pollUntilHeadersMatch(
              new URL(
                `base/path/_next/data/build-id/en${pagePath}.json`,
                pageRouterBasePathI18n.url,
              ).href,
              {
                headersToMatch: {
                  // revalidate refreshes Next cache, but not CDN cache
                  // so our request after revalidation means that Next cache is already
                  // warmed up with fresh response, but CDN cache just knows that previously
                  // cached response is stale, so we are hitting our function that serve
                  // already cached response
                  'cache-status': [/"Next.js"; hit/m, /"Netlify Edge"; fwd=(miss|stale)/m],
                },
                headersNotMatchedMessage:
                  'Third request to tested page (data) should be a miss or stale on the Edge and hit in Next.js after on-demand revalidation',
              },
            )
            const headers3Json = response3Json?.headers() || {}
            expect(response3Json?.status()).toBe(200)
            expect(headers3Json['x-nextjs-cache']).toBeUndefined()
            if (!headers3Json['cache-status'].includes('"Netlify Edge"; hit')) {
              // if we missed CDN cache, we will see Next cache hit status
              // as we reuse cached response
              expect(headers3Json['cache-status']).toMatch(/"Next.js"; hit/m)
            }
            expect(headers3Json['debug-netlify-cdn-cache-control']).toBe(
              nextVersionSatisfies('>=15.0.0-canary.187')
                ? 's-maxage=31536000, durable'
                : 's-maxage=31536000, stale-while-revalidate=31536000, durable',
            )

            const data3 = (await response3Json?.json()) || {}
            expect(data3?.pageProps?.time).toBe(date3ImplicitLocale)

            // revalidate implicit locale path
            const revalidateExplicit = await page.goto(
              new URL(
                `/base/path${revalidateApiBasePath}?path=/en${pagePath}`,
                pageRouterBasePathI18n.url,
              ).href,
            )
            expect(revalidateExplicit?.status()).toBe(200)

            // wait a bit until the page got regenerated
            await page.waitForTimeout(1000)

            // now after the revalidation it should have a different date
            const response4ImplicitLocale = await pollUntilHeadersMatch(
              new URL(`base/path${pagePath}`, pageRouterBasePathI18n.url).href,
              {
                headersToMatch: {
                  // revalidate refreshes Next cache, but not CDN cache
                  // so our request after revalidation means that Next cache is already
                  // warmed up with fresh response, but CDN cache just knows that previously
                  // cached response is stale, so we are hitting our function that serve
                  // already cached response
                  'cache-status': [/"Next.js"; hit/m, /"Netlify Edge"; fwd=(miss|stale)/m],
                },
                headersNotMatchedMessage:
                  'Fourth request to tested page (implicit locale html) should be a miss or stale on the Edge and hit in Next.js after on-demand revalidation',
              },
            )
            const headers4ImplicitLocale = response4ImplicitLocale?.headers() || {}
            expect(response4ImplicitLocale?.status()).toBe(200)
            expect(headers4ImplicitLocale?.['x-nextjs-cache']).toBeUndefined()

            // the page has now an updated date
            const date4ImplicitLocale = await page.textContent('[data-testid="date-now"]')
            expect(date4ImplicitLocale).not.toBe(date3ImplicitLocale)

            const response4ExplicitLocale = await pollUntilHeadersMatch(
              new URL(`base/path/en${pagePath}`, pageRouterBasePathI18n.url).href,
              {
                headersToMatch: {
                  // revalidate refreshes Next cache, but not CDN cache
                  // so our request after revalidation means that Next cache is already
                  // warmed up with fresh response, but CDN cache just knows that previously
                  // cached response is stale, so we are hitting our function that serve
                  // already cached response
                  'cache-status': [/"Next.js"; hit/m, /"Netlify Edge"; fwd=(miss|stale)/m],
                },
                headersNotMatchedMessage:
                  'Fourth request to tested page (explicit locale html) should be a miss or stale on the Edge and hit in Next.js after on-demand revalidation',
              },
            )
            const headers4ExplicitLocale = response4ExplicitLocale?.headers() || {}
            expect(response4ExplicitLocale?.status()).toBe(200)
            expect(headers4ExplicitLocale?.['x-nextjs-cache']).toBeUndefined()

            // the page has now an updated date
            const date4ExplicitLocale = await page.textContent('[data-testid="date-now"]')
            expect(date4ExplicitLocale).not.toBe(date3ExplicitLocale)

            // implicit and explicit locale paths should be the same (same cached response)
            expect(date4ImplicitLocale).toBe(date4ExplicitLocale)

            // check json route
            const response4Json = await pollUntilHeadersMatch(
              new URL(
                `base/path/_next/data/build-id/en${pagePath}.json`,
                pageRouterBasePathI18n.url,
              ).href,
              {
                headersToMatch: {
                  // revalidate refreshes Next cache, but not CDN cache
                  // so our request after revalidation means that Next cache is already
                  // warmed up with fresh response, but CDN cache just knows that previously
                  // cached response is stale, so we are hitting our function that serve
                  // already cached response
                  'cache-status': [/"Next.js"; hit/m, /"Netlify Edge"; fwd=(miss|stale)/m],
                },
                headersNotMatchedMessage:
                  'Fourth request to tested page (data) should be a miss or stale on the Edge and hit in Next.js after on-demand revalidation',
              },
            )
            const headers4Json = response4Json?.headers() || {}
            expect(response4Json?.status()).toBe(200)
            expect(headers4Json['x-nextjs-cache']).toBeUndefined()
            expect(headers4Json['debug-netlify-cdn-cache-control']).toBe(
              nextVersionSatisfies('>=15.0.0-canary.187')
                ? 's-maxage=31536000, durable'
                : 's-maxage=31536000, stale-while-revalidate=31536000, durable',
            )

            const data4 = (await response4Json?.json()) || {}
            expect(data4?.pageProps?.time).toBe(date4ImplicitLocale)
          })

          test('non-default locale', async ({
            page,
            pollUntilHeadersMatch,
            pageRouterBasePathI18n,
          }) => {
            // in case there is retry or some other test did hit that path before
            // we want to make sure that cdn cache is not warmed up
            const purgeCdnCache = await page.goto(
              new URL(`/base/path/api/purge-cdn?path=/de${pagePath}`, pageRouterBasePathI18n.url)
                .href,
            )
            expect(purgeCdnCache?.status()).toBe(200)

            // wait a bit until cdn cache purge propagates
            await page.waitForTimeout(500)

            const response1 = await pollUntilHeadersMatch(
              new URL(`/base/path/de${pagePath}`, pageRouterBasePathI18n.url).href,
              {
                headersToMatch: {
                  // either first time hitting this route or we invalidated
                  // just CDN node in earlier step
                  // we will invoke function and see Next cache hit status
                  // in the response because it was prerendered at build time
                  // or regenerated in previous attempt to run this test
                  'cache-status': [
                    /"Netlify Edge"; fwd=(miss|stale)/m,
                    prerendered ? /"Next.js"; hit/m : /"Next.js"; (hit|fwd=miss)/m,
                  ],
                },
                headersNotMatchedMessage:
                  'First request to tested page (html) should be a miss or stale on the Edge and hit in Next.js',
              },
            )
            const headers1 = response1?.headers() || {}
            expect(response1?.status()).toBe(200)
            expect(headers1['x-nextjs-cache']).toBeUndefined()

            const fallbackWasServed =
              useFallback && headers1['cache-status'].includes('"Next.js"; fwd=miss')
            if (!fallbackWasServed) {
              expect(headers1['debug-netlify-cache-tag']).toBe(
                `_n_t_/de${encodeURI(pagePath).toLowerCase()}`,
              )
            }
            expect(headers1['debug-netlify-cdn-cache-control']).toBe(
              fallbackWasServed
                ? // fallback should not be cached
                  nextVersionSatisfies('>=15.4.0-canary.95')
                  ? `private, no-cache, no-store, max-age=0, must-revalidate, durable`
                  : undefined
                : nextVersionSatisfies('>=15.0.0-canary.187')
                  ? 's-maxage=31536000, durable'
                  : 's-maxage=31536000, stale-while-revalidate=31536000, durable',
            )

            if (fallbackWasServed) {
              const loading = await page.textContent('[data-testid="loading"]')
              expect(loading, 'Fallback should be shown').toBe('Loading...')
            }

            const date1 = await page.textContent('[data-testid="date-now"]')
            const h1 = await page.textContent('h1')
            expect(h1).toBe(expectedH1Content)

            // check json route
            const response1Json = await pollUntilHeadersMatch(
              new URL(
                `base/path/_next/data/build-id/de${pagePath}.json`,
                pageRouterBasePathI18n.url,
              ).href,
              {
                headersToMatch: {
                  // either first time hitting this route or we invalidated
                  // just CDN node in earlier step
                  // we will invoke function and see Next cache hit status \
                  // in the response because it was prerendered at build time
                  // or regenerated in previous attempt to run this test
                  'cache-status': [/"Netlify Edge"; fwd=(miss|stale)/m, /"Next.js"; hit/m],
                },
                headersNotMatchedMessage:
                  'First request to tested page (data) should be a miss or stale on the Edge and hit in Next.js',
              },
            )
            const headers1Json = response1Json?.headers() || {}
            expect(response1Json?.status()).toBe(200)
            expect(headers1Json['x-nextjs-cache']).toBeUndefined()
            expect(headers1Json['debug-netlify-cache-tag']).toBe(
              `_n_t_/de${encodeURI(pagePath).toLowerCase()}`,
            )
            expect(headers1Json['debug-netlify-cdn-cache-control']).toBe(
              nextVersionSatisfies('>=15.0.0-canary.187')
                ? 's-maxage=31536000, durable'
                : 's-maxage=31536000, stale-while-revalidate=31536000, durable',
            )
            const data1 = (await response1Json?.json()) || {}
            expect(data1?.pageProps?.time).toBe(date1)

            const response2 = await pollUntilHeadersMatch(
              new URL(`base/path/de${pagePath}`, pageRouterBasePathI18n.url).href,
              {
                headersToMatch: {
                  // we are hitting the same page again and we most likely will see
                  // CDN hit (in this case Next reported cache status is omitted
                  // as it didn't actually take place in handling this request)
                  // or we will see CDN miss because different CDN node handled request
                  'cache-status': /"Netlify Edge"; (hit|fwd=miss|fwd=stale)/m,
                },
                headersNotMatchedMessage:
                  'Second request to tested page (html) should most likely be a hit on the Edge (optionally miss or stale if different CDN node)',
              },
            )
            const headers2 = response2?.headers() || {}
            expect(response2?.status()).toBe(200)
            expect(headers2['x-nextjs-cache']).toBeUndefined()
            if (!headers2['cache-status'].includes('"Netlify Edge"; hit')) {
              // if we missed CDN cache, we will see Next cache hit status
              // as we reuse cached response
              expect(headers2['cache-status']).toMatch(/"Next.js"; hit/m)
            }
            expect(headers2['debug-netlify-cdn-cache-control']).toBe(
              nextVersionSatisfies('>=15.0.0-canary.187')
                ? 's-maxage=31536000, durable'
                : 's-maxage=31536000, stale-while-revalidate=31536000, durable',
            )

<<<<<<< HEAD
            // the page is cached
            const date2 = await page.textContent('[data-testid="date-now"]')
            expect(date2).toBe(date1)

            // check json route
            const response2Json = await pollUntilHeadersMatch(
              new URL(
                `base/path/_next/data/build-id/de${pagePath}.json`,
                pageRouterBasePathI18n.url,
              ).href,
              {
                headersToMatch: {
                  // we are hitting the same page again and we most likely will see
                  // CDN hit (in this case Next reported cache status is omitted
                  // as it didn't actually take place in handling this request)
                  // or we will see CDN miss because different CDN node handled request
                  'cache-status': /"Netlify Edge"; (hit|fwd=miss|fwd=stale)/m,
                },
                headersNotMatchedMessage:
                  'Second request to tested page (data) should most likely be a hit on the Edge (optionally miss or stale if different CDN node)',
              },
            )
            const headers2Json = response2Json?.headers() || {}
            expect(response2Json?.status()).toBe(200)
            expect(headers2Json['x-nextjs-cache']).toBeUndefined()
            if (!headers2Json['cache-status'].includes('"Netlify Edge"; hit')) {
              // if we missed CDN cache, we will see Next cache hit status
              // as we reuse cached response
              expect(headers2Json['cache-status']).toMatch(/"Next.js"; hit/m)
            }
            expect(headers2Json['debug-netlify-cdn-cache-control']).toBe(
              nextVersionSatisfies('>=15.0.0-canary.187')
                ? 's-maxage=31536000, durable'
                : 's-maxage=31536000, stale-while-revalidate=31536000, durable',
            )
=======
          // the page has now an updated date
          const date3 = await page.getByTestId('date-now').textContent()
          expect(date3).not.toBe(date2)
>>>>>>> 381fbb6c

            const data2 = (await response2Json?.json()) || {}
            expect(data2?.pageProps?.time).toBe(date1)

            const revalidate = await page.goto(
              new URL(
                `/base/path${revalidateApiBasePath}?path=/de${pagePath}`,
                pageRouterBasePathI18n.url,
              ).href,
            )
            expect(revalidate?.status()).toBe(200)

            // wait a bit until the page got regenerated
            await page.waitForTimeout(1000)

            // now after the revalidation it should have a different date
            const response3 = await pollUntilHeadersMatch(
              new URL(`base/path/de${pagePath}`, pageRouterBasePathI18n.url).href,
              {
                headersToMatch: {
                  // revalidate refreshes Next cache, but not CDN cache
                  // so our request after revalidation means that Next cache is already
                  // warmed up with fresh response, but CDN cache just knows that previously
                  // cached response is stale, so we are hitting our function that serve
                  // already cached response
                  'cache-status': [/"Next.js"; hit/m, /"Netlify Edge"; fwd=(miss|stale)/m],
                },
                headersNotMatchedMessage:
                  'Third request to tested page (html) should be a miss or stale on the Edge and hit in Next.js after on-demand revalidation',
              },
            )
            const headers3 = response3?.headers() || {}
            expect(response3?.status()).toBe(200)
            expect(headers3?.['x-nextjs-cache']).toBeUndefined()

            // the page has now an updated date
            const date3 = await page.textContent('[data-testid="date-now"]')
            expect(date3).not.toBe(date2)

            // check json route
            const response3Json = await pollUntilHeadersMatch(
              new URL(
                `base/path/_next/data/build-id/de${pagePath}.json`,
                pageRouterBasePathI18n.url,
              ).href,
              {
                headersToMatch: {
                  // revalidate refreshes Next cache, but not CDN cache
                  // so our request after revalidation means that Next cache is already
                  // warmed up with fresh response, but CDN cache just knows that previously
                  // cached response is stale, so we are hitting our function that serve
                  // already cached response
                  'cache-status': [/"Next.js"; hit/m, /"Netlify Edge"; fwd=(miss|stale)/m],
                },
                headersNotMatchedMessage:
                  'Third request to tested page (data) should be a miss or stale on the Edge and hit in Next.js after on-demand revalidation',
              },
            )
            const headers3Json = response3Json?.headers() || {}
            expect(response3Json?.status()).toBe(200)
            expect(headers3Json['x-nextjs-cache']).toBeUndefined()
            if (!headers3Json['cache-status'].includes('"Netlify Edge"; hit')) {
              // if we missed CDN cache, we will see Next cache hit status
              // as we reuse cached response
              expect(headers3Json['cache-status']).toMatch(/"Next.js"; hit/m)
            }
            expect(headers3Json['debug-netlify-cdn-cache-control']).toBe(
              nextVersionSatisfies('>=15.0.0-canary.187')
                ? 's-maxage=31536000, durable'
                : 's-maxage=31536000, stale-while-revalidate=31536000, durable',
            )

            const data3 = (await response3Json?.json()) || {}
            expect(data3?.pageProps?.time).toBe(date3)
          })
        })
<<<<<<< HEAD
      }
    })

    test('requesting a non existing page route that needs to be fetched from the blob store like 404.html', async ({
      page,
      pageRouterBasePathI18n,
    }) => {
      const response = await page.goto(
        new URL('base/path/non-existing', pageRouterBasePathI18n.url).href,
=======
      })
    }
  })

  test('requesting a non existing page route that needs to be fetched from the blob store like 404.html', async ({
    page,
    pageRouterBasePathI18n,
  }) => {
    const response = await page.goto(
      new URL('base/path/non-existing', pageRouterBasePathI18n.url).href,
    )
    const headers = response?.headers() || {}
    expect(response?.status()).toBe(404)

    await expect(page.getByTestId('custom-404')).toHaveText('Custom 404 page for locale: en')

    expect(headers['debug-netlify-cdn-cache-control']).toMatch(
      /no-cache, no-store, max-age=0, must-revalidate, durable/m,
    )
    expect(headers['cache-control']).toMatch(/no-cache,no-store,max-age=0,must-revalidate/m)
  })

  test('requesting a non existing page route that needs to be fetched from the blob store like 404.html (notFound: true)', async ({
    page,
    pageRouterBasePathI18n,
  }) => {
    const response = await page.goto(
      new URL('base/path/static/not-found', pageRouterBasePathI18n.url).href,
    )
    const headers = response?.headers() || {}
    expect(response?.status()).toBe(404)

    await expect(page.getByTestId('custom-404')).toHaveText('Custom 404 page for locale: en')

    // Prior to v14.2.4 notFound pages are not cacheable
    // https://github.com/vercel/next.js/pull/66674
    if (nextVersionSatisfies('>= 14.2.4')) {
      expect(headers['debug-netlify-cdn-cache-control']).toBe(
        nextVersionSatisfies('>=15.0.0-canary.187')
          ? 's-maxage=31536000, durable'
          : 's-maxage=31536000, stale-while-revalidate=31536000, durable',
>>>>>>> 381fbb6c
      )
      const headers = response?.headers() || {}
      expect(response?.status()).toBe(404)

      expect(await page.textContent('p')).toBe('Custom 404 page for locale: en')

      expect(headers['debug-netlify-cdn-cache-control']).toMatch(
        /no-cache, no-store, max-age=0, must-revalidate, durable/m,
      )
      expect(headers['cache-control']).toMatch(/no-cache,no-store,max-age=0,must-revalidate/m)
    })

    test('requesting a non existing page route that needs to be fetched from the blob store like 404.html (notFound: true)', async ({
      page,
      pageRouterBasePathI18n,
    }) => {
      const response = await page.goto(
        new URL('base/path/static/not-found', pageRouterBasePathI18n.url).href,
      )
      const headers = response?.headers() || {}
      expect(response?.status()).toBe(404)

      expect(await page.textContent('p')).toBe('Custom 404 page for locale: en')

      // Prior to v14.2.4 notFound pages are not cacheable
      // https://github.com/vercel/next.js/pull/66674
      if (nextVersionSatisfies('>= 14.2.4')) {
        expect(headers['debug-netlify-cdn-cache-control']).toBe(
          nextVersionSatisfies('>=15.0.0-canary.187')
            ? 's-maxage=31536000, durable'
            : 's-maxage=31536000, stale-while-revalidate=31536000, durable',
        )
        expect(headers['cache-control']).toBe('public,max-age=0,must-revalidate')
      }
    })
  },
)<|MERGE_RESOLUTION|>--- conflicted
+++ resolved
@@ -49,7 +49,6 @@
   return false
 }
 
-<<<<<<< HEAD
 test.describe(
   'Simple Page Router (no basePath, no i18n)',
   {
@@ -132,652 +131,6 @@
         },
       ]) {
         test(label, async ({ page, pollUntilHeadersMatch, pageRouter }) => {
-=======
-test.describe('Simple Page Router (no basePath, no i18n)', () => {
-  test.describe('On-demand revalidate works correctly', () => {
-    for (const {
-      label,
-      useFallback,
-      prerendered,
-      pagePath,
-      revalidateApiBasePath,
-      expectedH1Content,
-    } of [
-      {
-        label:
-          'prerendered page with static path with fallback: blocking and awaited res.revalidate()',
-        prerendered: true,
-        pagePath: '/static/revalidate-manual',
-        revalidateApiBasePath: '/api/revalidate',
-        expectedH1Content: 'Show #71',
-      },
-      {
-        label:
-          'prerendered page with dynamic path with fallback: blocking and awaited res.revalidate()',
-        prerendered: true,
-        pagePath: '/products/prerendered',
-        revalidateApiBasePath: '/api/revalidate',
-        expectedH1Content: 'Product prerendered',
-      },
-      {
-        label:
-          'not prerendered page with dynamic path with fallback: blocking and awaited res.revalidate()',
-        prerendered: false,
-        pagePath: '/products/not-prerendered',
-        revalidateApiBasePath: '/api/revalidate',
-        expectedH1Content: 'Product not-prerendered',
-      },
-      {
-        label:
-          'not prerendered page with dynamic path with fallback: blocking and not awaited res.revalidate()',
-        prerendered: false,
-        pagePath: '/products/not-prerendered-and-not-awaited-revalidation',
-        revalidateApiBasePath: '/api/revalidate-no-await',
-        expectedH1Content: 'Product not-prerendered-and-not-awaited-revalidation',
-      },
-      {
-        label:
-          'prerendered page with dynamic path with fallback: blocking and awaited res.revalidate() - non-ASCII variant',
-        prerendered: true,
-        pagePath: '/products/事前レンダリング,test',
-        revalidateApiBasePath: '/api/revalidate',
-        expectedH1Content: 'Product 事前レンダリング,test',
-      },
-      {
-        label:
-          'not prerendered page with dynamic path with fallback: blocking and awaited res.revalidate() - non-ASCII variant',
-        prerendered: false,
-        pagePath: '/products/事前レンダリングされていない,test',
-        revalidateApiBasePath: '/api/revalidate',
-        expectedH1Content: 'Product 事前レンダリングされていない,test',
-      },
-      {
-        label:
-          'prerendered page with dynamic path with fallback: true and awaited res.revalidate()',
-        prerendered: true,
-        pagePath: '/fallback-true/prerendered',
-        revalidateApiBasePath: '/api/revalidate',
-        expectedH1Content: 'Product prerendered',
-      },
-      {
-        label:
-          'not prerendered page with dynamic path with fallback: true and awaited res.revalidate()',
-        prerendered: false,
-        useFallback: true,
-        pagePath: '/fallback-true/not-prerendered',
-        revalidateApiBasePath: '/api/revalidate',
-        expectedH1Content: 'Product not-prerendered',
-      },
-    ]) {
-      test(label, async ({ page, pollUntilHeadersMatch, pageRouter }) => {
-        // in case there is retry or some other test did hit that path before
-        // we want to make sure that cdn cache is not warmed up
-        const purgeCdnCache = await page.goto(
-          new URL(`/api/purge-cdn?path=${encodeURI(pagePath)}`, pageRouter.url).href,
-        )
-        expect(purgeCdnCache?.status()).toBe(200)
-
-        // wait a bit until cdn cache purge propagates
-        await page.waitForTimeout(500)
-
-        const response1 = await pollUntilHeadersMatch(new URL(pagePath, pageRouter.url).href, {
-          headersToMatch: {
-            // either first time hitting this route or we invalidated
-            // just CDN node in earlier step
-            // we will invoke function and see Next cache hit status
-            // in the response because it was prerendered at build time
-            // or regenerated in previous attempt to run this test
-            'cache-status': [
-              /"Netlify Edge"; fwd=(miss|stale)/m,
-              prerendered ? /"Next.js"; hit/m : /"Next.js"; (hit|fwd=miss)/m,
-            ],
-          },
-          headersNotMatchedMessage:
-            'First request to tested page (html) should be a miss or stale on the Edge and hit in Next.js',
-        })
-        const headers1 = response1?.headers() || {}
-        expect(response1?.status()).toBe(200)
-        expect(headers1['x-nextjs-cache']).toBeUndefined()
-
-        const fallbackWasServed =
-          useFallback && headers1['cache-status'].includes('"Next.js"; fwd=miss')
-        if (!fallbackWasServed) {
-          expect(headers1['debug-netlify-cache-tag']).toBe(
-            `_n_t_${encodeURI(pagePath).toLowerCase()}`,
-          )
-        }
-        expect(headers1['debug-netlify-cdn-cache-control']).toBe(
-          fallbackWasServed
-            ? // fallback should not be cached
-              nextVersionSatisfies('>=15.4.0-canary.95')
-              ? `private, no-cache, no-store, max-age=0, must-revalidate, durable`
-              : undefined
-            : nextVersionSatisfies('>=15.0.0-canary.187')
-              ? 's-maxage=31536000, durable'
-              : 's-maxage=31536000, stale-while-revalidate=31536000, durable',
-        )
-
-        if (fallbackWasServed) {
-          const loading = await page.getByTestId('loading').textContent()
-          expect(loading, 'Fallback should be shown').toBe('Loading...')
-        }
-
-        const date1 = await page.getByTestId('date-now').textContent()
-        const h1 = await page.locator('h1').textContent()
-        expect(h1).toBe(expectedH1Content)
-
-        // check json route
-        const response1Json = await pollUntilHeadersMatch(
-          new URL(`_next/data/build-id${pagePath}.json`, pageRouter.url).href,
-          {
-            headersToMatch: {
-              // either first time hitting this route or we invalidated
-              // just CDN node in earlier step
-              // we will invoke function and see Next cache hit status \
-              // in the response because it was prerendered at build time
-              // or regenerated in previous attempt to run this test
-              'cache-status': [/"Netlify Edge"; fwd=(miss|stale)/m, /"Next.js"; hit/m],
-            },
-            headersNotMatchedMessage:
-              'First request to tested page (data) should be a miss or stale on the Edge and hit in Next.js',
-          },
-        )
-        const headers1Json = response1Json?.headers() || {}
-        expect(response1Json?.status()).toBe(200)
-        expect(headers1Json['x-nextjs-cache']).toBeUndefined()
-        expect(headers1Json['debug-netlify-cache-tag']).toBe(
-          `_n_t_${encodeURI(pagePath).toLowerCase()}`,
-        )
-        expect(headers1Json['debug-netlify-cdn-cache-control']).toBe(
-          nextVersionSatisfies('>=15.0.0-canary.187')
-            ? 's-maxage=31536000, durable'
-            : 's-maxage=31536000, stale-while-revalidate=31536000, durable',
-        )
-        const data1 = (await response1Json?.json()) || {}
-        expect(data1?.pageProps?.time).toBe(date1)
-
-        const response2 = await pollUntilHeadersMatch(new URL(pagePath, pageRouter.url).href, {
-          headersToMatch: {
-            // we are hitting the same page again and we most likely will see
-            // CDN hit (in this case Next reported cache status is omitted
-            // as it didn't actually take place in handling this request)
-            // or we will see CDN miss because different CDN node handled request
-            'cache-status': /"Netlify Edge"; (hit|fwd=miss|fwd=stale)/m,
-          },
-          headersNotMatchedMessage:
-            'Second request to tested page (html) should most likely be a hit on the Edge (optionally miss or stale if different CDN node)',
-        })
-        const headers2 = response2?.headers() || {}
-        expect(response2?.status()).toBe(200)
-        expect(headers2['x-nextjs-cache']).toBeUndefined()
-        if (!headers2['cache-status'].includes('"Netlify Edge"; hit')) {
-          // if we missed CDN cache, we will see Next cache hit status
-          // as we reuse cached response
-          expect(headers2['cache-status']).toMatch(/"Next.js"; hit/m)
-        }
-        expect(headers2['debug-netlify-cdn-cache-control']).toBe(
-          nextVersionSatisfies('>=15.0.0-canary.187')
-            ? 's-maxage=31536000, durable'
-            : 's-maxage=31536000, stale-while-revalidate=31536000, durable',
-        )
-
-        // the page is cached
-        const date2 = await page.getByTestId('date-now').textContent()
-        expect(date2).toBe(date1)
-
-        // check json route
-        const response2Json = await pollUntilHeadersMatch(
-          new URL(`/_next/data/build-id${pagePath}.json`, pageRouter.url).href,
-          {
-            headersToMatch: {
-              // we are hitting the same page again and we most likely will see
-              // CDN hit (in this case Next reported cache status is omitted
-              // as it didn't actually take place in handling this request)
-              // or we will see CDN miss because different CDN node handled request
-              'cache-status': /"Netlify Edge"; (hit|fwd=miss|fwd=stale)/m,
-            },
-            headersNotMatchedMessage:
-              'Second request to tested page (data) should most likely be a hit on the Edge (optionally miss or stale if different CDN node)',
-          },
-        )
-        const headers2Json = response2Json?.headers() || {}
-        expect(response2Json?.status()).toBe(200)
-        expect(headers2Json['x-nextjs-cache']).toBeUndefined()
-        if (!headers2Json['cache-status'].includes('"Netlify Edge"; hit')) {
-          // if we missed CDN cache, we will see Next cache hit status
-          // as we reuse cached response
-          expect(headers2Json['cache-status']).toMatch(/"Next.js"; hit/m)
-        }
-        expect(headers2Json['debug-netlify-cdn-cache-control']).toBe(
-          nextVersionSatisfies('>=15.0.0-canary.187')
-            ? 's-maxage=31536000, durable'
-            : 's-maxage=31536000, stale-while-revalidate=31536000, durable',
-        )
-
-        const data2 = (await response2Json?.json()) || {}
-        expect(data2?.pageProps?.time).toBe(date1)
-
-        const revalidate = await page.goto(
-          new URL(`${revalidateApiBasePath}?path=${pagePath}`, pageRouter.url).href,
-        )
-        expect(revalidate?.status()).toBe(200)
-
-        // wait a bit until the page got regenerated
-        await page.waitForTimeout(1000)
-
-        // now after the revalidation it should have a different date
-        const response3 = await pollUntilHeadersMatch(new URL(pagePath, pageRouter.url).href, {
-          headersToMatch: {
-            // revalidate refreshes Next cache, but not CDN cache
-            // so our request after revalidation means that Next cache is already
-            // warmed up with fresh response, but CDN cache just knows that previously
-            // cached response is stale, so we are hitting our function that serve
-            // already cached response
-            'cache-status': [/"Next.js"; hit/m, /"Netlify Edge"; fwd=(miss|stale)/m],
-          },
-          headersNotMatchedMessage:
-            'Third request to tested page (html) should be a miss or stale on the Edge and hit in Next.js after on-demand revalidation',
-        })
-        const headers3 = response3?.headers() || {}
-        expect(response3?.status()).toBe(200)
-        expect(headers3?.['x-nextjs-cache']).toBeUndefined()
-
-        // the page has now an updated date
-        const date3 = await page.getByTestId('date-now').textContent()
-        expect(date3).not.toBe(date2)
-
-        // check json route
-        const response3Json = await pollUntilHeadersMatch(
-          new URL(`/_next/data/build-id${pagePath}.json`, pageRouter.url).href,
-          {
-            headersToMatch: {
-              // revalidate refreshes Next cache, but not CDN cache
-              // so our request after revalidation means that Next cache is already
-              // warmed up with fresh response, but CDN cache just knows that previously
-              // cached response is stale, so we are hitting our function that serve
-              // already cached response
-              'cache-status': [/"Next.js"; hit/m, /"Netlify Edge"; fwd=(miss|stale)/m],
-            },
-            headersNotMatchedMessage:
-              'Third request to tested page (data) should be a miss or stale on the Edge and hit in Next.js after on-demand revalidation',
-          },
-        )
-        const headers3Json = response3Json?.headers() || {}
-        expect(response3Json?.status()).toBe(200)
-        expect(headers3Json['x-nextjs-cache']).toBeUndefined()
-        expect(headers3Json['debug-netlify-cdn-cache-control']).toBe(
-          nextVersionSatisfies('>=15.0.0-canary.187')
-            ? 's-maxage=31536000, durable'
-            : 's-maxage=31536000, stale-while-revalidate=31536000, durable',
-        )
-
-        const data3 = (await response3Json?.json()) || {}
-        expect(data3?.pageProps?.time).toBe(date3)
-      })
-    }
-  })
-
-  test('Time based revalidate works correctly', async ({
-    page,
-    pollUntilHeadersMatch,
-    pageRouter,
-  }) => {
-    // in case there is retry or some other test did hit that path before
-    // we want to make sure that cdn cache is not warmed up
-    const purgeCdnCache = await page.goto(
-      new URL('/api/purge-cdn?path=/static/revalidate-slow-data', pageRouter.url).href,
-    )
-    expect(purgeCdnCache?.status()).toBe(200)
-
-    // wait a bit until cdn cache purge propagates and make sure page gets stale (revalidate 10)
-    await page.waitForTimeout(10_000)
-
-    const beforeFetch = new Date().toISOString()
-
-    const response1 = await pollUntilHeadersMatch(
-      new URL('static/revalidate-slow-data', pageRouter.url).href,
-      {
-        headersToMatch: {
-          // either first time hitting this route or we invalidated
-          // just CDN node in earlier step
-          // we will invoke function and see Next cache hit status \
-          // in the response because it was prerendered at build time
-          // or regenerated in previous attempt to run this test
-          'cache-status': [/"Netlify Edge"; fwd=(miss|stale)/m, /"Next.js"; hit/m],
-        },
-        headersNotMatchedMessage:
-          'First request to tested page (html) should be a miss or stale on the Edge and stale in Next.js',
-      },
-    )
-    expect(response1?.status()).toBe(200)
-    const date1 = (await page.getByTestId('date-now').textContent()) ?? ''
-
-    // ensure response was produced before invocation (served from cache)
-    expect(date1.localeCompare(beforeFetch)).toBeLessThan(0)
-
-    // wait a bit to ensure background work has a chance to finish
-    // (page is fresh for 10 seconds and it should take at least 5 seconds to regenerate, so we should wait at least more than 15 seconds)
-    await page.waitForTimeout(20_000)
-
-    const response2 = await pollUntilHeadersMatch(
-      new URL('static/revalidate-slow-data', pageRouter.url).href,
-      {
-        headersToMatch: {
-          // either first time hitting this route or we invalidated
-          // just CDN node in earlier step
-          // we will invoke function and see Next cache hit status \
-          // in the response because it was prerendered at build time
-          // or regenerated in previous attempt to run this test
-          'cache-status': [/"Netlify Edge"; fwd=(miss|stale)/m, /"Next.js"; hit;/m],
-        },
-        headersNotMatchedMessage:
-          'Second request to tested page (html) should be a miss or stale on the Edge and hit or stale in Next.js',
-      },
-    )
-    expect(response2?.status()).toBe(200)
-    const date2 = (await page.getByTestId('date-now').textContent()) ?? ''
-
-    // ensure response was produced after initial invocation
-    expect(beforeFetch.localeCompare(date2)).toBeLessThan(0)
-  })
-
-  test('Background SWR invocations can store fresh responses in CDN cache', async ({
-    page,
-    pageRouter,
-  }) => {
-    const slug = Date.now()
-    const pathname = `/revalidate-60/${slug}`
-
-    const beforeFirstFetch = new Date().toISOString()
-
-    const response1 = await page.goto(new URL(pathname, pageRouter.url).href)
-    expect(response1?.status()).toBe(200)
-    expect(response1?.headers()['cache-status']).toMatch(
-      /"Netlify (Edge|Durable)"; fwd=(uri-miss(; stored)?|miss)/m,
-    )
-    expect(response1?.headers()['debug-netlify-cdn-cache-control']).toMatch(
-      /s-maxage=60, stale-while-revalidate=[0-9]+, durable/,
-    )
-
-    // ensure response was NOT produced before invocation
-    const date1 = (await page.getByTestId('date-now').textContent()) ?? ''
-    expect(date1.localeCompare(beforeFirstFetch)).toBeGreaterThan(0)
-
-    // allow page to get stale
-    await page.waitForTimeout(61_000)
-
-    const response2 = await page.goto(new URL(pathname, pageRouter.url).href)
-    expect(response2?.status()).toBe(200)
-    expect(response2?.headers()['cache-status']).toMatch(
-      /("Netlify Edge"; fwd=stale|"Netlify Durable"; hit; ttl=-[0-9]+)/m,
-    )
-    expect(response2?.headers()['debug-netlify-cdn-cache-control']).toMatch(
-      /s-maxage=60, stale-while-revalidate=[0-9]+, durable/,
-    )
-
-    const date2 = (await page.getByTestId('date-now').textContent()) ?? ''
-    expect(date2).toBe(date1)
-
-    // wait a bit to ensure background work has a chance to finish
-    // (it should take at least 5 seconds to regenerate, so we should wait at least that much to get fresh response)
-    await page.waitForTimeout(10_000)
-
-    // subsequent request should be served with fresh response from cdn cache, as previous request
-    // should result in background SWR invocation that serves fresh response that was stored in CDN cache
-    const response3 = await page.goto(new URL(pathname, pageRouter.url).href)
-    expect(response3?.status()).toBe(200)
-    expect(response3?.headers()['cache-status']).toMatch(
-      // hit, without being followed by ';fwd=stale' for edge or negative TTL for durable, optionally with fwd=stale
-      /("Netlify Edge"; hit(?!; fwd=stale)|"Netlify Durable"; hit(?!; ttl=-[0-9]+))/m,
-    )
-    expect(response3?.headers()['debug-netlify-cdn-cache-control']).toMatch(
-      /s-maxage=60, stale-while-revalidate=[0-9]+, durable/,
-    )
-
-    const date3 = (await page.getByTestId('date-now').textContent()) ?? ''
-    expect(date3.localeCompare(date2)).toBeGreaterThan(0)
-  })
-
-  test('should serve 404 page when requesting non existing page (no matching route)', async ({
-    page,
-    pageRouter,
-  }) => {
-    // 404 page is built and uploaded to blobs at build time
-    // when Next.js serves 404 it will try to fetch it from the blob store
-    // if request handler function is unable to get from blob store it will
-    // fail request handling and serve 500 error.
-    // This implicitly tests that request handler function is able to read blobs
-    // that are uploaded as part of site deploy.
-
-    const response = await page.goto(new URL('non-existing', pageRouter.url).href)
-    const headers = response?.headers() || {}
-    expect(response?.status()).toBe(404)
-
-    await expect(page.getByTestId('custom-404')).toHaveText('Custom 404 page')
-
-    // https://github.com/vercel/next.js/pull/69802 made changes to returned cache-control header,
-    // after that (14.2.10 and canary.147) 404 pages would have `private` directive, before that
-    // it would not
-    const shouldHavePrivateDirective = nextVersionSatisfies('^14.2.10 || >=15.0.0-canary.147')
-    expect(headers['debug-netlify-cdn-cache-control']).toBe(
-      (shouldHavePrivateDirective ? 'private, ' : '') +
-        'no-cache, no-store, max-age=0, must-revalidate, durable',
-    )
-    expect(headers['cache-control']).toBe(
-      (shouldHavePrivateDirective ? 'private,' : '') +
-        'no-cache,no-store,max-age=0,must-revalidate',
-    )
-  })
-
-  test('should serve 404 page when requesting non existing page (marked with notFound: true in getStaticProps)', async ({
-    page,
-    pageRouter,
-  }) => {
-    const response = await page.goto(new URL('static/not-found', pageRouter.url).href)
-    const headers = response?.headers() || {}
-    expect(response?.status()).toBe(404)
-
-    await expect(page.getByTestId('custom-404')).toHaveText('Custom 404 page')
-
-    expect(headers['debug-netlify-cdn-cache-control']).toBe(
-      nextVersionSatisfies('>=15.0.0-canary.187')
-        ? 's-maxage=31536000, durable'
-        : 's-maxage=31536000, stale-while-revalidate=31536000, durable',
-    )
-    expect(headers['cache-control']).toBe('public,max-age=0,must-revalidate')
-  })
-
-  test('requesting a page with a very long name works', async ({ page, pageRouter }) => {
-    const response = await page.goto(
-      new URL(
-        '/products/an-incredibly-long-product-name-thats-impressively-repetetively-needlessly-overdimensioned-and-should-be-shortened-to-less-than-255-characters-for-the-sake-of-seo-and-ux-and-first-and-foremost-for-gods-sake-but-nobody-wont-ever-read-this-anyway',
-        pageRouter.url,
-      ).href,
-    )
-    expect(response?.status()).toBe(200)
-  })
-
-  // adapted from https://github.com/vercel/next.js/blob/89fcf68c6acd62caf91a8cf0bfd3fdc566e75d9d/test/e2e/app-dir/app-static/app-static.test.ts#L108
-
-  test('unstable-cache should work', async ({ pageRouter }) => {
-    const pathname = `${pageRouter.url}/api/unstable-cache-node`
-    let res = await fetch(`${pageRouter.url}/api/unstable-cache-node`)
-    expect(res.status).toBe(200)
-    let prevData = await res.json()
-
-    expect(prevData.data.random).toBeTruthy()
-
-    await check(async () => {
-      res = await fetch(pathname)
-      expect(res.status).toBe(200)
-      const curData = await res.json()
-
-      try {
-        expect(curData.data.random).toBeTruthy()
-        expect(curData.data.random).toBe(prevData.data.random)
-      } finally {
-        prevData = curData
-      }
-      return 'success'
-    }, 'success')
-  })
-
-  test('Fully static pages should be cached permanently', async ({ page, pageRouter }) => {
-    const response = await page.goto(new URL('static/fully-static', pageRouter.url).href)
-    const headers = response?.headers() || {}
-
-    expect(headers['debug-netlify-cdn-cache-control']).toBe('max-age=31536000, durable')
-    expect(headers['cache-control']).toBe('public,max-age=0,must-revalidate')
-  })
-
-  test('environment variables from .env files should be available for functions', async ({
-    pageRouter,
-  }) => {
-    const response = await fetch(`${pageRouter.url}/api/env`)
-    const data = await response.json()
-    expect(data).toEqual({
-      '.env': 'defined in .env',
-      '.env.local': 'defined in .env.local',
-      '.env.production': 'defined in .env.production',
-      '.env.production.local': 'defined in .env.production.local',
-    })
-  })
-
-  test('ISR pages that are the same after regeneration execute background getStaticProps uninterrupted', async ({
-    page,
-    pageRouter,
-  }) => {
-    const slug = Date.now()
-
-    await page.goto(new URL(`always-the-same-body/${slug}`, pageRouter.url).href)
-
-    await new Promise((resolve) => setTimeout(resolve, 15_000))
-
-    await page.goto(new URL(`always-the-same-body/${slug}`, pageRouter.url).href)
-
-    await new Promise((resolve) => setTimeout(resolve, 15_000))
-
-    await page.goto(new URL(`always-the-same-body/${slug}`, pageRouter.url).href)
-
-    await new Promise((resolve) => setTimeout(resolve, 15_000))
-
-    // keep lambda executing to allow for background getStaticProps to finish in case background work execution was suspended
-    await fetch(new URL(`api/sleep-5`, pageRouter.url).href)
-
-    const response = await fetch(new URL(`read-static-props-blobs/${slug}`, pageRouter.url).href)
-    expect(response.ok, 'response for stored data status should not fail').toBe(true)
-
-    const data = await response.json()
-
-    expect(typeof data.start, 'timestamp of getStaticProps start should be a number').toEqual(
-      'number',
-    )
-    expect(typeof data.end, 'timestamp of getStaticProps end should be a number').toEqual('number')
-
-    // duration should be around 5s overall, due to 5s timeout, but this is not exact so let's be generous and allow 10 seconds
-    // which is still less than 15 seconds between requests
-    expect(
-      data.end - data.start,
-      'getStaticProps duration should not be longer than 10 seconds',
-    ).toBeLessThan(10_000)
-  })
-
-  test('API route calling res.revalidate() on page returning notFound: true is not cacheable', async ({
-    page,
-    pageRouter,
-  }) => {
-    // note: known conditions for problematic case is
-    // 1. API route needs to call res.revalidate()
-    // 2. revalidated page's getStaticProps must return notFound: true
-    const response = await page.goto(
-      new URL('/api/revalidate?path=/static/not-found', pageRouter.url).href,
-    )
-
-    expect(response?.status()).toEqual(200)
-    expect(response?.headers()['debug-netlify-cdn-cache-control'] ?? '').not.toMatch(
-      /(s-maxage|max-age)/,
-    )
-  })
-})
-
-test.describe('Page Router with basePath and i18n', () => {
-  test.describe('Static revalidate works correctly', () => {
-    for (const {
-      label,
-      useFallback,
-      prerendered,
-      pagePath,
-      revalidateApiBasePath,
-      expectedH1Content,
-    } of [
-      {
-        label: 'prerendered page with static path and awaited res.revalidate()',
-        prerendered: true,
-        pagePath: '/static/revalidate-manual',
-        revalidateApiBasePath: '/api/revalidate',
-        expectedH1Content: 'Show #71',
-      },
-      {
-        label:
-          'prerendered page with dynamic path with fallback: blocking and awaited res.revalidate()',
-        prerendered: true,
-        pagePath: '/products/prerendered',
-        revalidateApiBasePath: '/api/revalidate',
-        expectedH1Content: 'Product prerendered',
-      },
-      {
-        label:
-          'not prerendered page with dynamic path with fallback: blocking and awaited res.revalidate()',
-        prerendered: false,
-        pagePath: '/products/not-prerendered',
-        revalidateApiBasePath: '/api/revalidate',
-        expectedH1Content: 'Product not-prerendered',
-      },
-      {
-        label:
-          'not prerendered page with dynamic path with fallback: blocking and not awaited res.revalidate()',
-        prerendered: false,
-        pagePath: '/products/not-prerendered-and-not-awaited-revalidation',
-        revalidateApiBasePath: '/api/revalidate-no-await',
-        expectedH1Content: 'Product not-prerendered-and-not-awaited-revalidation',
-      },
-      {
-        label:
-          'prerendered page with dynamic path with fallback: blocking and awaited res.revalidate() - non-ASCII variant',
-        prerendered: true,
-        pagePath: '/products/事前レンダリング,test',
-        revalidateApiBasePath: '/api/revalidate',
-        expectedH1Content: 'Product 事前レンダリング,test',
-      },
-      {
-        label:
-          'not prerendered page with dynamic path with fallback: blocking and awaited res.revalidate() - non-ASCII variant',
-        prerendered: false,
-        pagePath: '/products/事前レンダリングされていない,test',
-        revalidateApiBasePath: '/api/revalidate',
-        expectedH1Content: 'Product 事前レンダリングされていない,test',
-      },
-      {
-        label:
-          'prerendered page with dynamic path with fallback: true and awaited res.revalidate()',
-        prerendered: true,
-        pagePath: '/fallback-true/prerendered',
-        revalidateApiBasePath: '/api/revalidate',
-        expectedH1Content: 'Product prerendered',
-      },
-      {
-        label:
-          'not prerendered page with dynamic path with fallback: true and awaited res.revalidate()',
-        prerendered: false,
-        useFallback: true,
-        pagePath: '/fallback-true/not-prerendered',
-        revalidateApiBasePath: '/api/revalidate',
-        expectedH1Content: 'Product not-prerendered',
-      },
-    ]) {
-      test.describe(label, () => {
-        test(`default locale`, async ({ page, pollUntilHeadersMatch, pageRouterBasePathI18n }) => {
->>>>>>> 381fbb6c
           // in case there is retry or some other test did hit that path before
           // we want to make sure that cdn cache is not warmed up
           const purgeCdnCache = await page.goto(
@@ -825,70 +178,14 @@
                 : 's-maxage=31536000, stale-while-revalidate=31536000, durable',
           )
 
-<<<<<<< HEAD
           if (fallbackWasServed) {
-            const loading = await page.textContent('[data-testid="loading"]')
-            expect(loading, 'Fallback should be shown').toBe('Loading...')
-          }
-
-          const date1 = await page.textContent('[data-testid="date-now"]')
-          const h1 = await page.textContent('h1')
-          expect(h1).toBe(expectedH1Content)
-=======
-          if (fallbackWasServedImplicitLocale) {
             const loading = await page.getByTestId('loading').textContent()
             expect(loading, 'Fallback should be shown').toBe('Loading...')
           }
 
-          const date1ImplicitLocale = await page.getByTestId('date-now').textContent()
-          const h1ImplicitLocale = await page.locator('h1').textContent()
-          expect(h1ImplicitLocale).toBe(expectedH1Content)
-
-          const response1ExplicitLocale = await pollUntilHeadersMatch(
-            new URL(`base/path/en${pagePath}`, pageRouterBasePathI18n.url).href,
-            {
-              headersToMatch: {
-                // either first time hitting this route or we invalidated
-                // just CDN node in earlier step
-                // we will invoke function and see Next cache hit status \
-                // in the response because it was set by previous request that didn't have locale in pathname
-                'cache-status': [/"Netlify Edge"; fwd=(miss|stale)/m, /"Next.js"; hit/m],
-              },
-              headersNotMatchedMessage:
-                'First request to tested page (explicit locale html) should be a miss or stale on the Edge and hit in Next.js',
-            },
-          )
-          const headers1ExplicitLocale = response1ExplicitLocale?.headers() || {}
-          expect(response1ExplicitLocale?.status()).toBe(200)
-          expect(headers1ExplicitLocale['x-nextjs-cache']).toBeUndefined()
-
-          const fallbackWasServedExplicitLocale =
-            useFallback && headers1ExplicitLocale['cache-status'].includes('"Next.js"; fwd=miss')
-          expect(headers1ExplicitLocale['debug-netlify-cache-tag']).toBe(
-            fallbackWasServedExplicitLocale
-              ? undefined
-              : `_n_t_/en${encodeURI(pagePath).toLowerCase()}`,
-          )
-          expect(headers1ExplicitLocale['debug-netlify-cdn-cache-control']).toBe(
-            fallbackWasServedExplicitLocale
-              ? undefined
-              : nextVersionSatisfies('>=15.0.0-canary.187')
-                ? 's-maxage=31536000, durable'
-                : 's-maxage=31536000, stale-while-revalidate=31536000, durable',
-          )
-
-          if (fallbackWasServedExplicitLocale) {
-            const loading = await page.getByTestId('loading').textContent()
-            expect(loading, 'Fallback should be shown').toBe('Loading...')
-          }
-
-          const date1ExplicitLocale = await page.getByTestId('date-now').textContent()
-          const h1ExplicitLocale = await page.locator('h1').textContent()
-          expect(h1ExplicitLocale).toBe(expectedH1Content)
-
-          // implicit and explicit locale paths should be the same (same cached response)
-          expect(date1ImplicitLocale).toBe(date1ExplicitLocale)
->>>>>>> 381fbb6c
+          const date1 = await page.getByTestId('date-now').textContent()
+          const h1 = await page.locator('h1').textContent()
+          expect(h1).toBe(expectedH1Content)
 
           // check json route
           const response1Json = await pollUntilHeadersMatch(
@@ -918,43 +215,7 @@
               : 's-maxage=31536000, stale-while-revalidate=31536000, durable',
           )
           const data1 = (await response1Json?.json()) || {}
-<<<<<<< HEAD
           expect(data1?.pageProps?.time).toBe(date1)
-=======
-          expect(data1?.pageProps?.time).toBe(date1ImplicitLocale)
-
-          const response2ImplicitLocale = await pollUntilHeadersMatch(
-            new URL(`base/path${pagePath}`, pageRouterBasePathI18n.url).href,
-            {
-              headersToMatch: {
-                // we are hitting the same page again and we most likely will see
-                // CDN hit (in this case Next reported cache status is omitted
-                // as it didn't actually take place in handling this request)
-                // or we will see CDN miss because different CDN node handled request
-                'cache-status': /"Netlify Edge"; (hit|fwd=miss|fwd=stale)/m,
-              },
-              headersNotMatchedMessage:
-                'Second request to tested page (implicit locale html) should most likely be a hit on the Edge (optionally miss or stale if different CDN node)',
-            },
-          )
-          const headers2ImplicitLocale = response2ImplicitLocale?.headers() || {}
-          expect(response2ImplicitLocale?.status()).toBe(200)
-          expect(headers2ImplicitLocale['x-nextjs-cache']).toBeUndefined()
-          if (!headers2ImplicitLocale['cache-status'].includes('"Netlify Edge"; hit')) {
-            // if we missed CDN cache, we will see Next cache hit status
-            // as we reuse cached response
-            expect(headers2ImplicitLocale['cache-status']).toMatch(/"Next.js"; hit/m)
-          }
-          expect(headers2ImplicitLocale['debug-netlify-cdn-cache-control']).toBe(
-            nextVersionSatisfies('>=15.0.0-canary.187')
-              ? 's-maxage=31536000, durable'
-              : 's-maxage=31536000, stale-while-revalidate=31536000, durable',
-          )
-
-          // the page is cached
-          const date2ImplicitLocale = await page.getByTestId('date-now').textContent()
-          expect(date2ImplicitLocale).toBe(date1ImplicitLocale)
->>>>>>> 381fbb6c
 
           const response2 = await pollUntilHeadersMatch(new URL(pagePath, pageRouter.url).href, {
             headersToMatch: {
@@ -982,13 +243,8 @@
           )
 
           // the page is cached
-<<<<<<< HEAD
           const date2 = await page.textContent('[data-testid="date-now"]')
           expect(date2).toBe(date1)
-=======
-          const date2ExplicitLocale = await page.getByTestId('date-now').textContent()
-          expect(date2ExplicitLocale).toBe(date1ExplicitLocale)
->>>>>>> 381fbb6c
 
           // check json route
           const response2Json = await pollUntilHeadersMatch(
@@ -1031,7 +287,6 @@
           await page.waitForTimeout(1000)
 
           // now after the revalidation it should have a different date
-<<<<<<< HEAD
           const response3 = await pollUntilHeadersMatch(new URL(pagePath, pageRouter.url).href, {
             headersToMatch: {
               // revalidate refreshes Next cache, but not CDN cache
@@ -1040,44 +295,6 @@
               // cached response is stale, so we are hitting our function that serve
               // already cached response
               'cache-status': [/"Next.js"; hit/m, /"Netlify Edge"; fwd=(miss|stale)/m],
-=======
-          const response3ImplicitLocale = await pollUntilHeadersMatch(
-            new URL(`base/path${pagePath}`, pageRouterBasePathI18n.url).href,
-            {
-              headersToMatch: {
-                // revalidate refreshes Next cache, but not CDN cache
-                // so our request after revalidation means that Next cache is already
-                // warmed up with fresh response, but CDN cache just knows that previously
-                // cached response is stale, so we are hitting our function that serve
-                // already cached response
-                'cache-status': [/"Next.js"; hit/m, /"Netlify Edge"; fwd=(miss|stale)/m],
-              },
-              headersNotMatchedMessage:
-                'Third request to tested page (implicit locale html) should be a miss or stale on the Edge and hit in Next.js after on-demand revalidation',
-            },
-          )
-          const headers3ImplicitLocale = response3ImplicitLocale?.headers() || {}
-          expect(response3ImplicitLocale?.status()).toBe(200)
-          expect(headers3ImplicitLocale?.['x-nextjs-cache']).toBeUndefined()
-
-          // the page has now an updated date
-          const date3ImplicitLocale = await page.getByTestId('date-now').textContent()
-          expect(date3ImplicitLocale).not.toBe(date2ImplicitLocale)
-
-          const response3ExplicitLocale = await pollUntilHeadersMatch(
-            new URL(`base/path/en${pagePath}`, pageRouterBasePathI18n.url).href,
-            {
-              headersToMatch: {
-                // revalidate refreshes Next cache, but not CDN cache
-                // so our request after revalidation means that Next cache is already
-                // warmed up with fresh response, but CDN cache just knows that previously
-                // cached response is stale, so we are hitting our function that serve
-                // already cached response
-                'cache-status': [/"Next.js"; hit/m, /"Netlify Edge"; fwd=(miss|stale)/m],
-              },
-              headersNotMatchedMessage:
-                'Third request to tested page (explicit locale html) should be a miss or stale on the Edge and hit in Next.js after on-demand revalidation',
->>>>>>> 381fbb6c
             },
             headersNotMatchedMessage:
               'Third request to tested page (html) should be a miss or stale on the Edge and hit in Next.js after on-demand revalidation',
@@ -1087,16 +304,8 @@
           expect(headers3?.['x-nextjs-cache']).toBeUndefined()
 
           // the page has now an updated date
-<<<<<<< HEAD
           const date3 = await page.textContent('[data-testid="date-now"]')
           expect(date3).not.toBe(date2)
-=======
-          const date3ExplicitLocale = await page.getByTestId('date-now').textContent()
-          expect(date3ExplicitLocale).not.toBe(date2ExplicitLocale)
-
-          // implicit and explicit locale paths should be the same (same cached response)
-          expect(date3ImplicitLocale).toBe(date3ExplicitLocale)
->>>>>>> 381fbb6c
 
           // check json route
           const response3Json = await pollUntilHeadersMatch(
@@ -1144,13 +353,7 @@
       // wait a bit until cdn cache purge propagates and make sure page gets stale (revalidate 10)
       await page.waitForTimeout(10_000)
 
-<<<<<<< HEAD
       const beforeFetch = new Date().toISOString()
-=======
-          // the page has now an updated date
-          const date4ImplicitLocale = await page.getByTestId('date-now').textContent()
-          expect(date4ImplicitLocale).not.toBe(date3ImplicitLocale)
->>>>>>> 381fbb6c
 
       const response1 = await pollUntilHeadersMatch(
         new URL('static/revalidate-slow-data', pageRouter.url).href,
@@ -1170,14 +373,8 @@
       expect(response1?.status()).toBe(200)
       const date1 = (await page.textContent('[data-testid="date-now"]')) ?? ''
 
-<<<<<<< HEAD
       // ensure response was produced before invocation (served from cache)
       expect(date1.localeCompare(beforeFetch)).toBeLessThan(0)
-=======
-          // the page has now an updated date
-          const date4ExplicitLocale = await page.getByTestId('date-now').textContent()
-          expect(date4ExplicitLocale).not.toBe(date3ExplicitLocale)
->>>>>>> 381fbb6c
 
       // wait a bit to ensure background work has a chance to finish
       // (page is fresh for 10 seconds and it should take at least 5 seconds to regenerate, so we should wait at least more than 15 seconds)
@@ -1650,7 +847,6 @@
               nextVersionSatisfies('>=15.0.0-canary.187')
                 ? 's-maxage=31536000, durable'
                 : 's-maxage=31536000, stale-while-revalidate=31536000, durable',
-<<<<<<< HEAD
             )
             const data1 = (await response1Json?.json()) || {}
             expect(data1?.pageProps?.time).toBe(date1ImplicitLocale)
@@ -1682,18 +878,6 @@
                 ? 's-maxage=31536000, durable'
                 : 's-maxage=31536000, stale-while-revalidate=31536000, durable',
             )
-=======
-          )
-
-          if (fallbackWasServed) {
-            const loading = await page.getByTestId('loading').textContent()
-            expect(loading, 'Fallback should be shown').toBe('Loading...')
-          }
-
-          const date1 = await page.getByTestId('date-now').textContent()
-          const h1 = await page.locator('h1').textContent()
-          expect(h1).toBe(expectedH1Content)
->>>>>>> 381fbb6c
 
             // the page is cached
             const date2ImplicitLocale = await page.textContent('[data-testid="date-now"]')
@@ -1762,14 +946,8 @@
                 : 's-maxage=31536000, stale-while-revalidate=31536000, durable',
             )
 
-<<<<<<< HEAD
             const data2 = (await response2Json?.json()) || {}
             expect(data2?.pageProps?.time).toBe(date1ImplicitLocale)
-=======
-          // the page is cached
-          const date2 = await page.getByTestId('date-now').textContent()
-          expect(date2).toBe(date1)
->>>>>>> 381fbb6c
 
             // revalidate implicit locale path
             const revalidateImplicit = await page.goto(
@@ -2089,7 +1267,6 @@
                 : 's-maxage=31536000, stale-while-revalidate=31536000, durable',
             )
 
-<<<<<<< HEAD
             // the page is cached
             const date2 = await page.textContent('[data-testid="date-now"]')
             expect(date2).toBe(date1)
@@ -2125,11 +1302,6 @@
                 ? 's-maxage=31536000, durable'
                 : 's-maxage=31536000, stale-while-revalidate=31536000, durable',
             )
-=======
-          // the page has now an updated date
-          const date3 = await page.getByTestId('date-now').textContent()
-          expect(date3).not.toBe(date2)
->>>>>>> 381fbb6c
 
             const data2 = (await response2Json?.json()) || {}
             expect(data2?.pageProps?.time).toBe(date1)
@@ -2206,7 +1378,6 @@
             expect(data3?.pageProps?.time).toBe(date3)
           })
         })
-<<<<<<< HEAD
       }
     })
 
@@ -2216,49 +1387,6 @@
     }) => {
       const response = await page.goto(
         new URL('base/path/non-existing', pageRouterBasePathI18n.url).href,
-=======
-      })
-    }
-  })
-
-  test('requesting a non existing page route that needs to be fetched from the blob store like 404.html', async ({
-    page,
-    pageRouterBasePathI18n,
-  }) => {
-    const response = await page.goto(
-      new URL('base/path/non-existing', pageRouterBasePathI18n.url).href,
-    )
-    const headers = response?.headers() || {}
-    expect(response?.status()).toBe(404)
-
-    await expect(page.getByTestId('custom-404')).toHaveText('Custom 404 page for locale: en')
-
-    expect(headers['debug-netlify-cdn-cache-control']).toMatch(
-      /no-cache, no-store, max-age=0, must-revalidate, durable/m,
-    )
-    expect(headers['cache-control']).toMatch(/no-cache,no-store,max-age=0,must-revalidate/m)
-  })
-
-  test('requesting a non existing page route that needs to be fetched from the blob store like 404.html (notFound: true)', async ({
-    page,
-    pageRouterBasePathI18n,
-  }) => {
-    const response = await page.goto(
-      new URL('base/path/static/not-found', pageRouterBasePathI18n.url).href,
-    )
-    const headers = response?.headers() || {}
-    expect(response?.status()).toBe(404)
-
-    await expect(page.getByTestId('custom-404')).toHaveText('Custom 404 page for locale: en')
-
-    // Prior to v14.2.4 notFound pages are not cacheable
-    // https://github.com/vercel/next.js/pull/66674
-    if (nextVersionSatisfies('>= 14.2.4')) {
-      expect(headers['debug-netlify-cdn-cache-control']).toBe(
-        nextVersionSatisfies('>=15.0.0-canary.187')
-          ? 's-maxage=31536000, durable'
-          : 's-maxage=31536000, stale-while-revalidate=31536000, durable',
->>>>>>> 381fbb6c
       )
       const headers = response?.headers() || {}
       expect(response?.status()).toBe(404)
