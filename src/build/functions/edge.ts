--- conflicted
+++ resolved
@@ -83,11 +83,7 @@
 
   // Writing a file with the matchers that should trigger this function. We'll
   // read this file from the function at runtime.
-<<<<<<< HEAD
-  await writeFile(join(handlerRuntimeDirectory, 'matchers.json'), JSON.stringify(augmentedMatchers))
-=======
   await writeFile(join(handlerRuntimeDirectory, 'matchers.json'), JSON.stringify(matchers))
->>>>>>> b3529185
 
   // The config is needed by the edge function to match and normalize URLs. To
   // avoid shipping and parsing a large file at runtime, let's strip it down to
