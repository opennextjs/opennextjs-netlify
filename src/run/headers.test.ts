--- conflicted
+++ resolved
@@ -321,12 +321,7 @@
       })
     })
 
-<<<<<<< HEAD
     test('should not set any headers if "cache-control" is not set and "requestContext.usedFsReadForNonFallback" is not truthy', () => {
-      const headers = new Headers()
-=======
-    test('should not set any headers if "cache-control" is not set and "requestContext.usedFsRead" is not truthy', () => {
->>>>>>> 7e5253df
       const request = new Request(defaultUrl)
       const response = new Response()
       vi.spyOn(response.headers, 'set')
@@ -336,18 +331,13 @@
       expect(response.headers.set).toHaveBeenCalledTimes(0)
     })
 
-<<<<<<< HEAD
     test('should set permanent, durable "netlify-cdn-cache-control" if "cache-control" is not set and "requestContext.usedFsReadForNonFallback" is truthy', () => {
-      const headers = new Headers()
-=======
-    test('should set permanent, durable "netlify-cdn-cache-control" if "cache-control" is not set and "requestContext.usedFsRead" is truthy', () => {
->>>>>>> 7e5253df
       const request = new Request(defaultUrl)
       const response = new Response()
       vi.spyOn(response.headers, 'set')
 
       const requestContext = createRequestContext()
-      requestContext.usedFsRead = true
+      requestContext.usedFsReadForNonFallback = true
 
       setCacheControlHeaders(response, request, requestContext)
 
@@ -371,11 +361,7 @@
       const requestContext = createRequestContext()
       requestContext.usedFsReadForNonFallback = true
 
-<<<<<<< HEAD
-      setCacheControlHeaders(headers, request, requestContext)
-=======
       setCacheControlHeaders(response, request, requestContext)
->>>>>>> 7e5253df
 
       expect(response.headers.set).toHaveBeenNthCalledWith(
         1,
