--- conflicted
+++ resolved
@@ -90,14 +90,9 @@
 const tmpResolvePendingBeforeCreatingAPromise = () => {}
 
 export const NetlifyDefaultUseCacheHandler = {
-<<<<<<< HEAD
-  get(cacheKey: string): ReturnType<CacheHandler['get']> {
-    return withActiveSpan(
-      getTracer(),
-=======
   get(cacheKey: string): ReturnType<MultiVersionCacheHandler['get']> {
-    return getTracer().withActiveSpan(
->>>>>>> a90d2e52
+    return withActiveSpan(
+      getTracer(),
       'DefaultUseCacheHandler.get',
       async (span): ReturnType<MultiVersionCacheHandler['get']> => {
         getLogger().withFields({ cacheKey }).debug(`[NetlifyDefaultUseCacheHandler] get`)
@@ -144,13 +139,8 @@
             .withFields({ cacheKey, ttl, status: 'EXPIRED BY TAG' })
             .debug(`[NetlifyDefaultUseCacheHandler] get result`)
 
-<<<<<<< HEAD
           span?.setAttributes({
-            cacheStatus: 'stale tag, discarded',
-=======
-          span.setAttributes({
             cacheStatus: 'expired tag, discarded',
->>>>>>> a90d2e52
             ttl,
           })
           return undefined
@@ -170,13 +160,8 @@
         getLogger()
           .withFields({ cacheKey, ttl, status: stale ? 'STALE' : 'HIT' })
           .debug(`[NetlifyDefaultUseCacheHandler] get result`)
-<<<<<<< HEAD
-        span?.setAttributes({
-          cacheStatus: 'hit',
-=======
-        span.setAttributes({
+        span?.setAttributes({
           cacheStatus: stale ? 'stale' : 'hit',
->>>>>>> a90d2e52
           ttl,
         })
 
@@ -188,17 +173,12 @@
       },
     )
   },
-<<<<<<< HEAD
-  set(cacheKey: string, pendingEntry: Promise<CacheEntry>): ReturnType<CacheHandler['set']> {
-    return withActiveSpan(
-      getTracer(),
-=======
   set(
     cacheKey: string,
     pendingEntry: Promise<CacheEntry>,
   ): ReturnType<MultiVersionCacheHandler['set']> {
-    return getTracer().withActiveSpan(
->>>>>>> a90d2e52
+    return withActiveSpan(
+      getTracer(),
       'DefaultUseCacheHandler.set',
       async (span): ReturnType<MultiVersionCacheHandler['set']> => {
         getLogger().withFields({ cacheKey }).debug(`[NetlifyDefaultUseCacheHandler]: set`)
@@ -258,25 +238,17 @@
     // we would need to check more tags than current request needs
     // while blocking pipeline
   },
-<<<<<<< HEAD
-  getExpiration: function (...tags: string[]): ReturnType<CacheHandler['getExpiration']> {
-    return withActiveSpan(
-      getTracer(),
-      'DefaultUseCacheHandler.getExpiration',
-      async (span): ReturnType<CacheHandler['getExpiration']> => {
-        span?.setAttributes({
-=======
   getExpiration: function (
     // supporting both (...tags: string[]) and (tags: string[]) signatures
     ...notNormalizedTags: string[] | string[][]
   ): ReturnType<MultiVersionCacheHandler['getExpiration']> {
-    return getTracer().withActiveSpan(
+    return withActiveSpan(
+      getTracer(),
       'DefaultUseCacheHandler.getExpiration',
       async (span): ReturnType<MultiVersionCacheHandler['getExpiration']> => {
         const tags = notNormalizedTags.flat()
 
-        span.setAttributes({
->>>>>>> a90d2e52
+        span?.setAttributes({
           tags,
         })
 
@@ -293,15 +265,10 @@
       },
     )
   },
-<<<<<<< HEAD
-  expireTags(...tags: string[]): ReturnType<CacheHandler['expireTags']> {
-    return withActiveSpan(
-      getTracer(),
-=======
   // this is for CacheHandlerV2
   expireTags(...tags: string[]): ReturnType<MultiVersionCacheHandler['expireTags']> {
-    return getTracer().withActiveSpan(
->>>>>>> a90d2e52
+    return withActiveSpan(
+      getTracer(),
       'DefaultUseCacheHandler.expireTags',
       async (span): ReturnType<MultiVersionCacheHandler['expireTags']> => {
         getLogger().withFields({ tags }).debug(`[NetlifyDefaultUseCacheHandler] expireTags`)
@@ -318,13 +285,14 @@
     tags: string[],
     durations: RevalidateTagDurations,
   ): ReturnType<MultiVersionCacheHandler['updateTags']> {
-    return getTracer().withActiveSpan(
+    return withActiveSpan(
+      getTracer(),
       'DefaultUseCacheHandler.updateTags',
       async (span): ReturnType<MultiVersionCacheHandler['updateTags']> => {
         getLogger()
           .withFields({ tags, durations })
           .debug(`[NetlifyDefaultUseCacheHandler] updateTags`)
-        span.setAttributes({
+        span?.setAttributes({
           tags,
           durations: JSON.stringify(durations),
         })
