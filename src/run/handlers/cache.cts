--- conflicted
+++ resolved
@@ -25,10 +25,6 @@
 } from '../storage/storage.cjs'
 
 import { getLogger, getRequestContext } from './request-context.cjs'
-<<<<<<< HEAD
-import { isAnyTagStale, markTagsAsStaleAndPurgeEdgeCache, purgeEdgeCache } from './tags-handler.cjs'
-import { getTracer, recordWarning, withActiveSpan } from './tracer.cjs'
-=======
 import {
   isAnyTagStaleOrExpired,
   markTagsAsStaleAndPurgeEdgeCache,
@@ -36,8 +32,7 @@
   type RevalidateTagDurations,
   type TagStaleOrExpiredStatus,
 } from './tags-handler.cjs'
-import { getTracer, recordWarning } from './tracer.cjs'
->>>>>>> c9612649
+import { getTracer, recordWarning, withActiveSpan } from './tracer.cjs'
 
 let memoizedPrerenderManifest: PrerenderManifest
 
@@ -307,20 +302,15 @@
         context.softTags,
       )
 
-<<<<<<< HEAD
+      if (expiredByTags) {
+        span?.addEvent('Expired', { expiredByTags, key, ttl })
+        return null
+      }
+
+      this.captureResponseCacheLastModified(blob, key, span)
+
       if (staleByTags) {
         span?.addEvent('Stale', { staleByTags, key, ttl })
-=======
-      if (expiredByTags) {
-        span.addEvent('Expired', { expiredByTags, key, ttl })
->>>>>>> c9612649
-        return null
-      }
-
-      this.captureResponseCacheLastModified(blob, key, span)
-
-      if (staleByTags) {
-        span.addEvent('Stale', { staleByTags, key, ttl })
         // note that we modify this after we capture last modified to ensure that Age is correct
         // but we still let Next.js know that entry is stale
         blob.lastModified = -1 // indicate that the entry is stale
