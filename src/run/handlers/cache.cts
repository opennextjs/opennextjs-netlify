// Netlify Cache Handler
// (CJS format because Next.js doesn't support ESM yet)
//
import { Buffer } from 'node:buffer'
import { join } from 'node:path'
import { join as posixJoin } from 'node:path/posix'

import { Store } from '@netlify/blobs'
import { purgeCache } from '@netlify/functions'
import { type Span } from '@opentelemetry/api'
import type { PrerenderManifest } from 'next/dist/build/index.js'
import { NEXT_CACHE_TAGS_HEADER } from 'next/dist/lib/constants.js'

import { name as nextRuntimePkgName, version as nextRuntimePkgVersion } from '../../../package.json'
import {
  type CacheHandlerContext,
  type CacheHandlerForMultipleVersions,
  isCachedPageValue,
  isCachedRouteValue,
  type NetlifyCachedPageValue,
  type NetlifyCachedRouteValue,
  type NetlifyCacheHandlerValue,
  type NetlifyIncrementalCacheValue,
} from '../../shared/cache-types.cjs'
import { getRegionalBlobStore } from '../regional-blob-store.cjs'

import { getLogger, getRequestContext } from './request-context.cjs'
import { getTracer } from './tracer.cjs'

type TagManifest = { revalidatedAt: number }

type TagManifestBlobCache = Record<string, Promise<TagManifest>>

const purgeCacheUserAgent = `${nextRuntimePkgName}@${nextRuntimePkgVersion}`

export class NetlifyCacheHandler implements CacheHandlerForMultipleVersions {
  options: CacheHandlerContext
  revalidatedTags: string[]
  blobStore: Store
  tracer = getTracer()
  tagManifestsFetchedFromBlobStoreInCurrentRequest: TagManifestBlobCache

  constructor(options: CacheHandlerContext) {
    this.options = options
    this.revalidatedTags = options.revalidatedTags
    this.blobStore = getRegionalBlobStore({ consistency: 'strong' })
    this.tagManifestsFetchedFromBlobStoreInCurrentRequest = {}
  }

  private async encodeBlobKey(key: string) {
    const { encodeBlobKey } = await import('../../shared/blobkey.js')
    return await encodeBlobKey(key)
  }

  private getTTL(blob: NetlifyCacheHandlerValue) {
    if (
      blob.value?.kind === 'FETCH' ||
      blob.value?.kind === 'ROUTE' ||
      blob.value?.kind === 'APP_ROUTE' ||
      blob.value?.kind === 'PAGE' ||
      blob.value?.kind === 'PAGES' ||
      blob.value?.kind === 'APP_PAGE'
    ) {
      const { revalidate } = blob.value

      if (typeof revalidate === 'number') {
        const revalidateAfter = revalidate * 1_000 + blob.lastModified
        return (revalidateAfter - Date.now()) / 1_000
      }
      if (revalidate === false) {
        return 'PERMANENT'
      }
    }

    return 'NOT SET'
  }

  private captureResponseCacheLastModified(
    cacheValue: NetlifyCacheHandlerValue,
    key: string,
    getCacheKeySpan: Span,
  ) {
    if (cacheValue.value?.kind === 'FETCH') {
      return
    }

    const requestContext = getRequestContext()

    if (!requestContext) {
      // we will not be able to use request context for date header calculation
      // we will fallback to using blobs
      getCacheKeySpan.recordException(
        new Error('CacheHandler was called without a request context'),
      )
      getCacheKeySpan.setAttributes({
        severity: 'alert',
        warning: true,
      })
      return
    }

    if (requestContext.responseCacheKey && requestContext.responseCacheKey !== key) {
      // if there are multiple response-cache keys, we don't know which one we should use
      // so as a safety measure we will not use any of them and let blobs be used
      // to calculate the date header
      requestContext.responseCacheGetLastModified = undefined
      getCacheKeySpan.recordException(
        new Error(
          `Multiple response cache keys used in single request: ["${requestContext.responseCacheKey}, "${key}"]`,
        ),
      )
      getCacheKeySpan.setAttributes({
        severity: 'alert',
        warning: true,
      })
      return
    }

    requestContext.responseCacheKey = key
    if (cacheValue.lastModified) {
      // we store it to use it later when calculating date header
      requestContext.responseCacheGetLastModified = cacheValue.lastModified
    }
  }

  private captureRouteRevalidateAndRemoveFromObject(
    cacheValue: NetlifyCachedRouteValue,
  ): Omit<NetlifyCachedRouteValue, 'revalidate'> {
    const { revalidate, ...restOfRouteValue } = cacheValue

    const requestContext = getRequestContext()
    if (requestContext) {
      requestContext.routeHandlerRevalidate = revalidate
    }

    return restOfRouteValue
  }

  private captureCacheTags(cacheValue: NetlifyIncrementalCacheValue | null, key: string) {
    if (!cacheValue) {
      return
    }

    const requestContext = getRequestContext()
    // Bail if we can't get request context
    if (!requestContext) {
      return
    }

    // Bail if we already have cache tags - `captureCacheTags()` is called on both `CacheHandler.get` and `CacheHandler.set`
    // that's because `CacheHandler.get` might not have a cache value (cache miss or on-demand revalidation) in which case
    // response is generated in blocking way and we need to capture cache tags from the cache value we are setting.
    // If both `CacheHandler.get` and `CacheHandler.set` are called in the same request, we want to use cache tags from
    // first `CacheHandler.get` and not from following `CacheHandler.set` as this is pattern for Stale-while-revalidate behavior
    // and stale response is served while new one is generated.
    if (requestContext.responseCacheTags) {
      return
    }

    if (
      cacheValue.kind === 'PAGE' ||
      cacheValue.kind === 'PAGES' ||
      cacheValue.kind === 'APP_PAGE' ||
      cacheValue.kind === 'ROUTE' ||
      cacheValue.kind === 'APP_ROUTE'
    ) {
      if (cacheValue.headers?.[NEXT_CACHE_TAGS_HEADER]) {
        const cacheTags = (cacheValue.headers[NEXT_CACHE_TAGS_HEADER] as string).split(/,|%2c/gi)
        requestContext.responseCacheTags = cacheTags
      } else if (
        (cacheValue.kind === 'PAGE' || cacheValue.kind === 'PAGES') &&
        typeof cacheValue.pageData === 'object'
      ) {
        // pages router doesn't have cache tags headers in PAGE cache value
        // so we need to generate appropriate cache tags for it
        // encode here to deal with non ASCII characters in the key

        const cacheTags = [`_N_T_${key === '/index' ? '/' : encodeURI(key)}`]
        requestContext.responseCacheTags = cacheTags
      }
    }
  }

  private async injectEntryToPrerenderManifest(
    key: string,
    revalidate: NetlifyCachedPageValue['revalidate'],
  ) {
    if (this.options.serverDistDir && (typeof revalidate === 'number' || revalidate === false)) {
      try {
        const { loadManifest } = await import('next/dist/server/load-manifest.js')
        const prerenderManifest = loadManifest(
          join(this.options.serverDistDir, '..', 'prerender-manifest.json'),
        ) as PrerenderManifest

        try {
          const { normalizePagePath } = await import(
            'next/dist/shared/lib/page-path/normalize-page-path.js'
          )

          prerenderManifest.routes[key] = {
            experimentalPPR: undefined,
            dataRoute: posixJoin('/_next/data', `${normalizePagePath(key)}.json`),
            srcRoute: null, // FIXME: provide actual source route, however, when dynamically appending it doesn't really matter
            initialRevalidateSeconds: revalidate,
            // Pages routes do not have a prefetch data route.
            prefetchDataRoute: undefined,
          }
        } catch {
          // depending on Next.js version - prerender manifest might not be mutable
          // https://github.com/vercel/next.js/pull/64313
          // if it's not mutable we will try to use SharedRevalidateTimings ( https://github.com/vercel/next.js/pull/64370) instead
          const { SharedRevalidateTimings } = await import(
            'next/dist/server/lib/incremental-cache/shared-revalidate-timings.js'
          )
          const sharedRevalidateTimings = new SharedRevalidateTimings(prerenderManifest)
          sharedRevalidateTimings.set(key, revalidate)
        }
      } catch {}
    }
  }

  async get(
    ...args: Parameters<CacheHandlerForMultipleVersions['get']>
  ): ReturnType<CacheHandlerForMultipleVersions['get']> {
    return this.tracer.withActiveSpan('get cache key', async (span) => {
      const [key, ctx = {}] = args
      getLogger().debug(`[NetlifyCacheHandler.get]: ${key}`)

      const blobKey = await this.encodeBlobKey(key)
      span.setAttributes({ key, blobKey })

      const blob = (await this.tracer.withActiveSpan('blobStore.get', async (blobGetSpan) => {
        blobGetSpan.setAttributes({ key, blobKey })
        return await this.blobStore.get(blobKey, {
          type: 'json',
        })
      })) as NetlifyCacheHandlerValue | null

      // if blob is null then we don't have a cache entry
      if (!blob) {
        span.addEvent('Cache miss', { key, blobKey })
        return null
      }

      const ttl = this.getTTL(blob)

      if (getRequestContext()?.isBackgroundRevalidation && typeof ttl === 'number' && ttl < 0) {
        // background revalidation request should allow data that is not yet stale,
        // but opt to discard STALE data, so that Next.js generate fresh response
        span.addEvent('Discarding stale entry due to SWR background revalidation request', {
          key,
          blobKey,
          ttl,
        })
        getLogger()
          .withFields({
            ttl,
            key,
          })
          .debug(
            `[NetlifyCacheHandler.get] Discarding stale entry due to SWR background revalidation request: ${key}`,
          )
        return null
      }

      const staleByTags = await this.checkCacheEntryStaleByTags(blob, ctx.tags, ctx.softTags)

      if (staleByTags) {
        span.addEvent('Stale', { staleByTags, key, blobKey, ttl })
        return null
      }

      this.captureResponseCacheLastModified(blob, key, span)
      this.captureCacheTags(blob.value, key)

      switch (blob.value?.kind) {
        case 'FETCH':
          span.addEvent('FETCH', {
            lastModified: blob.lastModified,
            revalidate: ctx.revalidate,
            ttl,
          })
          return {
            lastModified: blob.lastModified,
            value: blob.value,
          }

        case 'ROUTE':
        case 'APP_ROUTE': {
          span.addEvent(blob.value?.kind, {
            lastModified: blob.lastModified,
            status: blob.value.status,
            revalidate: blob.value.revalidate,
            ttl,
          })

          const valueWithoutRevalidate = this.captureRouteRevalidateAndRemoveFromObject(blob.value)

          return {
            lastModified: blob.lastModified,
            value: {
              ...valueWithoutRevalidate,
              body: Buffer.from(valueWithoutRevalidate.body, 'base64'),
            },
          }
        }
        case 'PAGE':
        case 'PAGES': {
          const { revalidate, ...restOfPageValue } = blob.value

<<<<<<< HEAD
          const requestContext = getRequestContext()
          if (requestContext) {
            requestContext.pageHandlerRevalidate = revalidate
          }
=======
          span.addEvent(blob.value?.kind, { lastModified: blob.lastModified, revalidate, ttl })
>>>>>>> f8004d76

          await this.injectEntryToPrerenderManifest(key, revalidate)

          return {
            lastModified: blob.lastModified,
            value: restOfPageValue,
          }
        }
        case 'APP_PAGE': {
          const { revalidate, rscData, ...restOfPageValue } = blob.value

          span.addEvent(blob.value?.kind, { lastModified: blob.lastModified, revalidate, ttl })

          await this.injectEntryToPrerenderManifest(key, revalidate)

          return {
            lastModified: blob.lastModified,
            value: {
              ...restOfPageValue,
              rscData: rscData ? Buffer.from(rscData, 'base64') : undefined,
            },
          }
        }
        default:
          span.recordException(new Error(`Unknown cache entry kind: ${blob.value?.kind}`))
      }
      return null
    })
  }

  private transformToStorableObject(
    data: Parameters<CacheHandlerForMultipleVersions['set']>[1],
    context: Parameters<CacheHandlerForMultipleVersions['set']>[2],
  ): NetlifyIncrementalCacheValue | null {
    if (!data) {
      return null
    }

    if (isCachedRouteValue(data)) {
      return {
        ...data,
        revalidate: context.revalidate,
        body: data.body.toString('base64'),
      }
    }

    if (isCachedPageValue(data)) {
      return {
        ...data,
        revalidate: context.revalidate,
      }
    }

    if (data?.kind === 'APP_PAGE') {
      return {
        ...data,
        revalidate: context.revalidate,
        rscData: data.rscData?.toString('base64'),
      }
    }

    return data
  }

  async set(...args: Parameters<CacheHandlerForMultipleVersions['set']>) {
    return this.tracer.withActiveSpan('set cache key', async (span) => {
      const [key, data, context] = args
      const blobKey = await this.encodeBlobKey(key)
      const lastModified = Date.now()
      span.setAttributes({ key, lastModified, blobKey })

      getLogger().debug(`[NetlifyCacheHandler.set]: ${key}`)

      const value = this.transformToStorableObject(data, context)

      // if previous CacheHandler.get call returned null (page was either never rendered or was on-demand revalidated)
      // and we didn't yet capture cache tags, we try to get cache tags from freshly produced cache value
      this.captureCacheTags(value, key)

      await this.blobStore.setJSON(blobKey, {
        lastModified,
        value,
      })

      if (data?.kind === 'PAGE' || data?.kind === 'PAGES') {
        const requestContext = getRequestContext()
        if (requestContext?.didPagesRouterOnDemandRevalidate) {
          // encode here to deal with non ASCII characters in the key
          const tag = `_N_T_${key === '/index' ? '/' : encodeURI(key)}`
          const tags = tag.split(/,|%2c/gi).filter(Boolean)

          if (tags.length === 0) {
            return
          }

          getLogger().debug(`Purging CDN cache for: [${tag}]`)
          requestContext.trackBackgroundWork(
            purgeCache({ tags, userAgent: purgeCacheUserAgent }).catch((error) => {
              // TODO: add reporting here
              getLogger()
                .withError(error)
                .error(`[NetlifyCacheHandler]: Purging the cache for tag ${tag} failed`)
            }),
          )
        }
      }
    })
  }

  // eslint-disable-next-line @typescript-eslint/no-explicit-any
  async revalidateTag(tagOrTags: string | string[], ...args: any) {
    const revalidateTagPromise = this.doRevalidateTag(tagOrTags, ...args)

    const requestContext = getRequestContext()
    if (requestContext) {
      requestContext.trackBackgroundWork(revalidateTagPromise)
    }

    return revalidateTagPromise
  }

  // eslint-disable-next-line @typescript-eslint/no-explicit-any
  private async doRevalidateTag(tagOrTags: string | string[], ...args: any) {
    getLogger().withFields({ tagOrTags, args }).debug('NetlifyCacheHandler.revalidateTag')

    const tags = (Array.isArray(tagOrTags) ? tagOrTags : [tagOrTags])
      .flatMap((tag) => tag.split(/,|%2c/gi))
      .filter(Boolean)

    if (tags.length === 0) {
      return
    }

    const data: TagManifest = {
      revalidatedAt: Date.now(),
    }

    await Promise.all(
      tags.map(async (tag) => {
        try {
          await this.blobStore.setJSON(await this.encodeBlobKey(tag), data)
        } catch (error) {
          getLogger().withError(error).log(`Failed to update tag manifest for ${tag}`)
        }
      }),
    )

    await purgeCache({ tags, userAgent: purgeCacheUserAgent }).catch((error) => {
      // TODO: add reporting here
      getLogger()
        .withError(error)
        .error(`[NetlifyCacheHandler]: Purging the cache for tags ${tags.join(', ')} failed`)
    })
  }

  resetRequestCache() {
    this.tagManifestsFetchedFromBlobStoreInCurrentRequest = {}
  }

  /**
   * Checks if a cache entry is stale through on demand revalidated tags
   */
  private async checkCacheEntryStaleByTags(
    cacheEntry: NetlifyCacheHandlerValue,
    tags: string[] = [],
    softTags: string[] = [],
  ) {
    let cacheTags: string[] = []

    if (cacheEntry.value?.kind === 'FETCH') {
      cacheTags = [...tags, ...softTags]
    } else if (
      cacheEntry.value?.kind === 'PAGE' ||
      cacheEntry.value?.kind === 'PAGES' ||
      cacheEntry.value?.kind === 'APP_PAGE' ||
      cacheEntry.value?.kind === 'ROUTE' ||
      cacheEntry.value?.kind === 'APP_ROUTE'
    ) {
      cacheTags =
        (cacheEntry.value.headers?.[NEXT_CACHE_TAGS_HEADER] as string)?.split(/,|%2c/gi) || []
    } else {
      return false
    }

    // 1. Check if revalidateTags array passed from Next.js contains any of cacheEntry tags
    if (this.revalidatedTags && this.revalidatedTags.length !== 0) {
      // TODO: test for this case
      for (const tag of this.revalidatedTags) {
        if (cacheTags.includes(tag)) {
          return true
        }
      }
    }

    // 2. If any in-memory tags don't indicate that any of tags was invalidated
    //    we will check blob store, but memoize results for duration of current request
    //    so that we only check blob store once per tag within a single request
    //    full-route cache and fetch caches share a lot of tags so this might save
    //    some roundtrips to the blob store.
    //    Additionally, we will resolve the promise as soon as we find first
    //    stale tag, so that we don't wait for all of them to resolve (but keep all
    //    running in case future `CacheHandler.get` calls would be able to use results).
    //    "Worst case" scenario is none of tag was invalidated in which case we need to wait
    //    for all blob store checks to finish before we can be certain that no tag is stale.
    return new Promise<boolean>((resolve, reject) => {
      const tagManifestPromises: Promise<boolean>[] = []

      for (const tag of cacheTags) {
        let tagManifestPromise: Promise<TagManifest> =
          this.tagManifestsFetchedFromBlobStoreInCurrentRequest[tag]

        if (!tagManifestPromise) {
          tagManifestPromise = this.encodeBlobKey(tag).then((blobKey) => {
            return this.tracer.withActiveSpan(`get tag manifest`, async (span) => {
              span.setAttributes({ tag, blobKey })
              return this.blobStore.get(blobKey, { type: 'json' })
            })
          })

          this.tagManifestsFetchedFromBlobStoreInCurrentRequest[tag] = tagManifestPromise
        }

        tagManifestPromises.push(
          tagManifestPromise.then((tagManifest) => {
            const isStale = tagManifest?.revalidatedAt >= (cacheEntry.lastModified || Date.now())
            if (isStale) {
              resolve(true)
              return true
            }
            return false
          }),
        )
      }

      // make sure we resolve promise after all blobs are checked (if we didn't resolve as stale yet)
      Promise.all(tagManifestPromises)
        .then((tagManifestAreStale) => {
          resolve(tagManifestAreStale.some((tagIsStale) => tagIsStale))
        })
        .catch(reject)
    })
  }
}

export default NetlifyCacheHandler<|MERGE_RESOLUTION|>--- conflicted
+++ resolved
@@ -308,14 +308,12 @@
         case 'PAGES': {
           const { revalidate, ...restOfPageValue } = blob.value
 
-<<<<<<< HEAD
           const requestContext = getRequestContext()
           if (requestContext) {
             requestContext.pageHandlerRevalidate = revalidate
           }
-=======
+
           span.addEvent(blob.value?.kind, { lastModified: blob.lastModified, revalidate, ttl })
->>>>>>> f8004d76
 
           await this.injectEntryToPrerenderManifest(key, revalidate)
 
