/* eslint-disable import/no-extraneous-dependencies */
import { cpus } from 'os'
import path from 'path'

import { NetlifyPluginConstants } from '@netlify/build'
import { copy, move, remove } from 'fs-extra/esm'
import { globby } from 'globby'
import { outdent } from 'outdent'
import pLimit from 'p-limit'

import { getNormalizedBlobKey, netliBlob } from './blobs/blobs.cjs'
import { removeFileDir, formatPageData } from './blobs/cacheFormat.js'
import { BUILD_DIR, STANDALONE_BUILD_DIR } from './constants.js'

/**
 * Move the Next.js build output from the publish dir to a temp dir
 */
export const stashBuildOutput = async ({ PUBLISH_DIR }: NetlifyPluginConstants) => {
  await move(PUBLISH_DIR, `${BUILD_DIR}/.next`, { overwrite: true })

  // remove prerendered content from the standalone build (it's also in the main build dir)
  const prerenderedContent = await getPrerenderedContent(STANDALONE_BUILD_DIR)
  await Promise.all(
<<<<<<< HEAD
    prerenderedContent.map((file: string) => remove(`${STANDALONE_BUILD_DIR}/${file}`))).catch((error) => console.error(error))

=======
    getPrerenderedContent(`${BUILD_DIR}/.next/standalone/`).map((filename: string) =>
      remove(filename),
    ),
  )
>>>>>>> 79043180
}

/**
 * Glob for prerendered content in the build output
 */
const getPrerenderedContent = async (cwd: string): Promise<string[]> => {
  // TODO: test this
  return await globby([
    `cache/fetch-cache/*`,
    `server/+(app|pages)/**/*.+(html|json|rsc|body|meta)`,
    `!server/**/*.js.nft.{html,json}`,
  ], { cwd, extglob: true })
}

/**
 * Upload prerendered content from the main build dir to the blob store
 */
export const storePrerenderedContent = async ({ NETLIFY_API_TOKEN, SITE_ID }:
  { 
    NETLIFY_API_TOKEN: string, SITE_ID: string
  }) => {
    const deployID = `${process.env.DEPLOY_ID}`
    const blob = netliBlob(NETLIFY_API_TOKEN, deployID, SITE_ID)
    // todo: Check out setFiles within Blobs.js to see how to upload files to blob storage
    const limit = pLimit(Math.max(2, cpus().length))
    console.log(
      outdent`
        Uploading Files to Blob Storage...
      `)

    const uploadFilesToBlob = async (pathName: string, file: string) => {
      const key = path.basename(pathName, path.extname(pathName))
      const content =  await formatPageData(pathName, key, file)
      console.log(content)
      try{
        await blob.setJSON(getNormalizedBlobKey(key), content)
      }catch(error){
        console.error(error)
      }
    }

    // todo: test it on demo with pages dir
    const prerenderedContent = await getPrerenderedContent(BUILD_DIR)

    prerenderedContent.map((rawPath) => {
      const cacheFile = rawPath.startsWith('cache')
      const hasHtml = Boolean(rawPath.endsWith('.html'))

      // Removing app, page, and cache/fetch-cache from file path
      const pathKey = removeFileDir(rawPath, (cacheFile ? 2 : 1))
      const errorPages = pathKey.includes('404') || pathKey.includes('500')
      
      // Checking for blob access before uploading
      if( hasHtml && !errorPages ){
        return limit(uploadFilesToBlob, pathKey, rawPath)
      }
    })
} 

/**
 * Move static assets to the publish dir so they are uploaded to the CDN
 */
export const publishStaticAssets = ({ PUBLISH_DIR }: NetlifyPluginConstants) => {
  return Promise.all([
    copy('public', PUBLISH_DIR),
    copy(`${BUILD_DIR}/.next/static/`, `${PUBLISH_DIR}/_next/static`),
  ])
}<|MERGE_RESOLUTION|>--- conflicted
+++ resolved
@@ -21,15 +21,8 @@
   // remove prerendered content from the standalone build (it's also in the main build dir)
   const prerenderedContent = await getPrerenderedContent(STANDALONE_BUILD_DIR)
   await Promise.all(
-<<<<<<< HEAD
     prerenderedContent.map((file: string) => remove(`${STANDALONE_BUILD_DIR}/${file}`))).catch((error) => console.error(error))
 
-=======
-    getPrerenderedContent(`${BUILD_DIR}/.next/standalone/`).map((filename: string) =>
-      remove(filename),
-    ),
-  )
->>>>>>> 79043180
 }
 
 /**
