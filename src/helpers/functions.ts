<<<<<<< HEAD
import type { NetlifyConfig } from '@netlify/build'
import { copySync, pathExistsSync } from 'fs-extra/esm'

import { FUNCTIONS_INTERNAL_DIR, FUNCTIONS_URL, __dirname } from './constants.js'

const HANDLER_NAME = '___netlify-handler'
const HANDLER_DIR = `${FUNCTIONS_INTERNAL_DIR}/${HANDLER_NAME}`
const HANDLER_URL = `${FUNCTIONS_URL}/${HANDLER_NAME}`

const moveServerFiles = (publishDir: string) => {
  // TODO: consider caching here to avoid copying on every build
  // TODO: consider basepaths and monorepos, etc.
  // TODO: ensure functions internal dir is empty
  const isStandalone = pathExistsSync(`${publishDir}/standalone/.next`)
  if(isStandalone) {
    copySync(`${publishDir}/standalone/.next`, `${HANDLER_DIR}/.next`, { overwrite: true })
  }
  copySync(`${__dirname}/../templates/handler.cjs`, `${HANDLER_DIR}/${HANDLER_NAME}.js`, { overwrite: true })
  copySync(`${__dirname}/../templates/bridge.cjs`, `${HANDLER_DIR}/bridge.js`, { overwrite: true })
}
=======
import { writeFileSync } from 'fs'
>>>>>>> ab2ec38d

import { NetlifyConfig } from '@netlify/build'
import { build } from 'esbuild'
import { copySync, emptyDirSync, readJsonSync, writeJSONSync } from 'fs-extra/esm'

import {
  NETLIFY_TEMP_DIR,
  SERVER_HANDLER_DIR,
  SERVER_HANDLER_NAME,
  SERVER_HANDLER_URL,
  PLUGIN_DIR,
} from './constants.js'

/**
 * Create a Netlify function to run the Next.js server
 * @param publishDir The publish directory
 * @param config Netlify config
 */
export const createServerHandler = async (publishDir: string, config: NetlifyConfig) => {
  // clear the server handler directory
  emptyDirSync(SERVER_HANDLER_DIR)

  // copy the next.js standalone build output to the server handler directory
  copySync(`${publishDir}/standalone/.next`, `${SERVER_HANDLER_DIR}/.next`)
  copySync(`${publishDir}/standalone/node_modules`, `${SERVER_HANDLER_DIR}/node_modules`)

  const pkg = readJsonSync(`${PLUGIN_DIR}/package.json`)

  // create the server handler metadata file
  writeJSONSync(`${SERVER_HANDLER_DIR}/${SERVER_HANDLER_NAME}.json`, {
    config: {
      name: 'Next.js Server Handler',
      generator: `${pkg.name}@${pkg.version}`,
      nodeBundler: 'none',
      // TODO: remove the final include when Netlify Functions v2 fixes the default exports bug
      includedFiles: ['.next/**', 'node_modules/**', `${SERVER_HANDLER_NAME}*`],
      includedFilesBasePath: SERVER_HANDLER_DIR,
    },
    version: 1,
  })

  // bundle the cache handler
  await build({
    entryPoints: [`${PLUGIN_DIR}/dist/templates/cache-handler.js`],
    bundle: true,
    platform: 'node',
    target: ['node18'],
    format: 'cjs',
    outfile: `${SERVER_HANDLER_DIR}/${SERVER_HANDLER_NAME}-cache.js`,
  })

  // bundle the server handler
  await build({
    entryPoints: [`${PLUGIN_DIR}/dist/templates/server-handler.js`],
    bundle: true,
    platform: 'node',
    target: ['node18'],
    format: 'esm',
    external: ['next'],
    outfile: `${SERVER_HANDLER_DIR}/${SERVER_HANDLER_NAME}-actual.mjs`,
  })

  // TODO: remove when Netlify Functions v2 fixes the default exports bug
  // https://github.com/netlify/pod-dev-foundations/issues/599
  writeFileSync(
    `${SERVER_HANDLER_DIR}/${SERVER_HANDLER_NAME}.mjs`,
    `import handler from './${SERVER_HANDLER_NAME}-actual.mjs';export default (request) => handler(request);`,
  )

  // TODO: remove this when we can use inline config
  // https://github.com/netlify/next-runtime-minimal/issues/13
  config.redirects ||= []
  config.redirects.push({ from: `/*`, to: SERVER_HANDLER_URL, status: 200 })
}

export const createCacheHandler = async () => {
  await build({
    entryPoints: [`${PLUGIN_DIR}/dist/templates/cache-handler.js`],
    bundle: true,
    platform: 'node',
    target: ['node18'],
    format: 'cjs',
    outfile: `${NETLIFY_TEMP_DIR}/cache-handler.js`,
  })
}<|MERGE_RESOLUTION|>--- conflicted
+++ resolved
@@ -1,27 +1,4 @@
-<<<<<<< HEAD
-import type { NetlifyConfig } from '@netlify/build'
-import { copySync, pathExistsSync } from 'fs-extra/esm'
-
-import { FUNCTIONS_INTERNAL_DIR, FUNCTIONS_URL, __dirname } from './constants.js'
-
-const HANDLER_NAME = '___netlify-handler'
-const HANDLER_DIR = `${FUNCTIONS_INTERNAL_DIR}/${HANDLER_NAME}`
-const HANDLER_URL = `${FUNCTIONS_URL}/${HANDLER_NAME}`
-
-const moveServerFiles = (publishDir: string) => {
-  // TODO: consider caching here to avoid copying on every build
-  // TODO: consider basepaths and monorepos, etc.
-  // TODO: ensure functions internal dir is empty
-  const isStandalone = pathExistsSync(`${publishDir}/standalone/.next`)
-  if(isStandalone) {
-    copySync(`${publishDir}/standalone/.next`, `${HANDLER_DIR}/.next`, { overwrite: true })
-  }
-  copySync(`${__dirname}/../templates/handler.cjs`, `${HANDLER_DIR}/${HANDLER_NAME}.js`, { overwrite: true })
-  copySync(`${__dirname}/../templates/bridge.cjs`, `${HANDLER_DIR}/bridge.js`, { overwrite: true })
-}
-=======
 import { writeFileSync } from 'fs'
->>>>>>> ab2ec38d
 
 import { NetlifyConfig } from '@netlify/build'
 import { build } from 'esbuild'
