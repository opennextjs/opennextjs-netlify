import type { NetlifyPluginOptions, NetlifyPluginConstants } from '@netlify/build'

<<<<<<< HEAD
import { getBlobStorage, isBlobStorageAvailable } from './helpers/blob-store.js'
import { overrideNextJsConfig, revertNextJsConfig } from './helpers/config.js'
import { publishStaticAssets } from './helpers/files.js'
import { createHandlerFunction } from './helpers/functions.js'
import { checkNextSiteHasBuilt } from './helpers/verification.js'

type NetlifyPluginOptionsWithFlags = NetlifyPluginOptions & { featureFlags?: Record<string, unknown> }

type EnhancedNetlifyPluginConstants = NetlifyPluginConstants & {
  NETLIFY_API_HOST?: string
  NETLIFY_API_TOKEN?: string
}

type EnhancedNetlifyPluginOptions = NetlifyPluginOptions & { constants: EnhancedNetlifyPluginConstants } & {
  featureFlags?: Record<string, unknown>
}

export const onPreBuild = () => {
  overrideNextJsConfig()
}

export const onBuild = async ({ constants, netlifyConfig, utils: {build: { failBuild }
}, }: EnhancedNetlifyPluginOptions) => {
  const { publish } = netlifyConfig.build
  // Need to check if site was built before we can proceed
  checkNextSiteHasBuilt({ publish, failBuild })

  createHandlerFunction(constants.PUBLISH_DIR, netlifyConfig)
  publishStaticAssets(constants.PUBLISH_DIR)
  const { NETLIFY_API_HOST, NETLIFY_API_TOKEN, SITE_ID } = constants
  // Just the initial tests for the blob will remove in the future
  const testBlobStorage = await getBlobStorage({
    apiHost: NETLIFY_API_HOST,
    token: NETLIFY_API_TOKEN,
    siteID: SITE_ID,
    // Will need to manually add in deploy ID when testing locally
    deployId: process.env.DEPLOY_ID,
  })
  console.log('get blob storage', { available: await isBlobStorageAvailable(testBlobStorage) })

}

export const onPostBuild = () => {
  // TODO: call revertStaticAssets when we figure out
  // why onEnd is called before the deploy finishes
  revertNextJsConfig()
=======
import { modifyNetlifyConfig, modifyNextConfig, revertNextConfig } from './helpers/config.js'
import { publishStaticAssets } from './helpers/files.js'
import { createServerHandler, createCacheHandler } from './helpers/functions.js'

type NetlifyPluginOptionsWithFlags = NetlifyPluginOptions & { featureFlags?: Record<string, unknown> }

export const onPreBuild = async () => {
  await createCacheHandler()
  modifyNextConfig()
}

export const onBuild = async ({ constants, netlifyConfig }: NetlifyPluginOptionsWithFlags) => {
  publishStaticAssets(constants.PUBLISH_DIR)
  await createServerHandler(constants.PUBLISH_DIR, netlifyConfig)
  modifyNetlifyConfig(netlifyConfig)
}

export const onEnd = () => {
  revertNextConfig()
>>>>>>> ab2ec38d
}<|MERGE_RESOLUTION|>--- conflicted
+++ resolved
@@ -1,10 +1,9 @@
 import type { NetlifyPluginOptions, NetlifyPluginConstants } from '@netlify/build'
 
-<<<<<<< HEAD
-import { getBlobStorage, isBlobStorageAvailable } from './helpers/blob-store.js'
-import { overrideNextJsConfig, revertNextJsConfig } from './helpers/config.js'
+import { getBlobStorage, isBlobStorageAvailable } from './helpers/blobs.js'
+import { modifyNetlifyConfig, modifyNextConfig, revertNextConfig } from './helpers/config.js'
 import { publishStaticAssets } from './helpers/files.js'
-import { createHandlerFunction } from './helpers/functions.js'
+import { createServerHandler, createCacheHandler } from './helpers/functions.js'
 import { checkNextSiteHasBuilt } from './helpers/verification.js'
 
 type NetlifyPluginOptionsWithFlags = NetlifyPluginOptions & { featureFlags?: Record<string, unknown> }
@@ -18,18 +17,22 @@
   featureFlags?: Record<string, unknown>
 }
 
-export const onPreBuild = () => {
-  overrideNextJsConfig()
+export const onPreBuild = async () => {
+  await createCacheHandler()
+  modifyNextConfig()
 }
 
+
 export const onBuild = async ({ constants, netlifyConfig, utils: {build: { failBuild }
-}, }: EnhancedNetlifyPluginOptions) => {
+}}: EnhancedNetlifyPluginOptions) => {
   const { publish } = netlifyConfig.build
   // Need to check if site was built before we can proceed
   checkNextSiteHasBuilt({ publish, failBuild })
 
-  createHandlerFunction(constants.PUBLISH_DIR, netlifyConfig)
   publishStaticAssets(constants.PUBLISH_DIR)
+  await createServerHandler(constants.PUBLISH_DIR, netlifyConfig)
+  modifyNetlifyConfig(netlifyConfig)
+
   const { NETLIFY_API_HOST, NETLIFY_API_TOKEN, SITE_ID } = constants
   // Just the initial tests for the blob will remove in the future
   const testBlobStorage = await getBlobStorage({
@@ -40,32 +43,8 @@
     deployId: process.env.DEPLOY_ID,
   })
   console.log('get blob storage', { available: await isBlobStorageAvailable(testBlobStorage) })
-
-}
-
-export const onPostBuild = () => {
-  // TODO: call revertStaticAssets when we figure out
-  // why onEnd is called before the deploy finishes
-  revertNextJsConfig()
-=======
-import { modifyNetlifyConfig, modifyNextConfig, revertNextConfig } from './helpers/config.js'
-import { publishStaticAssets } from './helpers/files.js'
-import { createServerHandler, createCacheHandler } from './helpers/functions.js'
-
-type NetlifyPluginOptionsWithFlags = NetlifyPluginOptions & { featureFlags?: Record<string, unknown> }
-
-export const onPreBuild = async () => {
-  await createCacheHandler()
-  modifyNextConfig()
-}
-
-export const onBuild = async ({ constants, netlifyConfig }: NetlifyPluginOptionsWithFlags) => {
-  publishStaticAssets(constants.PUBLISH_DIR)
-  await createServerHandler(constants.PUBLISH_DIR, netlifyConfig)
-  modifyNetlifyConfig(netlifyConfig)
 }
 
 export const onEnd = () => {
   revertNextConfig()
->>>>>>> ab2ec38d
 }