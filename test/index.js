--- conflicted
+++ resolved
@@ -489,7 +489,6 @@
       expect(stripLocale(path, locales)).toEqual(path)
     }
   })
-<<<<<<< HEAD
 
   test('matchesRedirect correctly matches paths with locales', () => {
     const paths = ['en/redirectme.html', 'en/redirectme.json', 'fr/redirectme.html', 'fr/redirectme.json']
@@ -529,7 +528,7 @@
     paths.forEach((path) => {
       expect(matchesRewrite(path, REWRITES)).toBeTruthy()
     })
-=======
+  })
 })
 
 describe('function helpers', () => {
@@ -563,6 +562,5 @@
     await expect(downloadFile(url, tmpFile)).rejects.toThrowError(
       'Failed to download https://example.com/nonexistentfile: 404 Not Found',
     )
->>>>>>> 6ff31005
   })
 })