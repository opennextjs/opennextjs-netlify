const { writeJSON, unlink, existsSync, readFileSync, copy, ensureDir, readJson, writeFile } = require('fs-extra')
const path = require('path')
const process = require('process')
const os = require('os')
const cpy = require('cpy')
const { dir: getTmpDir } = require('tmp-promise')
const { downloadFile } = require('../src/templates/handlerUtils')

const plugin = require('../src')

const { HANDLER_FUNCTION_NAME, ODB_FUNCTION_NAME } = require('../src/constants')
const { join } = require('pathe')
const { matchMiddleware, stripLocale, matchesRedirect, matchesRewrite } = require('../src/helpers/files')
const { dirname } = require('path')
const { getProblematicUserRewrites } = require('../src/helpers/verification')
const { outdent } = require('outdent')

const FIXTURES_DIR = `${__dirname}/fixtures`
const SAMPLE_PROJECT_DIR = `${__dirname}/../demos/default`
const constants = {
  INTERNAL_FUNCTIONS_SRC: '.netlify/internal-functions',
  PUBLISH_DIR: '.next',
  FUNCTIONS_DIST: '.netlify/functions',
}
const utils = {
  build: {
    failBuild(message) {
      throw new Error(message)
    },
  },
  run: async () => void 0,
  cache: {
    save: jest.fn(),
    restore: jest.fn(),
  },
}

const REDIRECTS = [
  {
    source: '/:file((?!\\.well-known(?:/.*)?)(?:[^/]+/)*[^/]+\\.\\w+)/',
    destination: '/:file',
    locale: false,
    internal: true,
    statusCode: 308,
    regex: '^(?:/((?!\\.well-known(?:/.*)?)(?:[^/]+/)*[^/]+\\.\\w+))/$',
  },
  {
    source: '/:notfile((?!\\.well-known(?:/.*)?)(?:[^/]+/)*[^/\\.]+)',
    destination: '/:notfile/',
    locale: false,
    internal: true,
    statusCode: 308,
    regex: '^(?:/((?!\\.well-known(?:/.*)?)(?:[^/]+/)*[^/\\.]+))$',
  },
  {
    source: '/en/redirectme',
    destination: '/',
    statusCode: 308,
    regex: '^(?!/_next)/en/redirectme(?:/)?$',
  },
  {
    source: '/:nextInternalLocale(en|es|fr)/redirectme',
    destination: '/:nextInternalLocale/',
    statusCode: 308,
    regex: '^(?!/_next)(?:/(en|es|fr))/redirectme(?:/)?$',
  },
]

const REWRITES = [
  {
    source: '/:nextInternalLocale(en|es|fr)/old/:path*',
    destination: '/:nextInternalLocale/:path*',
    regex: '^(?:/(en|es|fr))/old(?:/((?:[^/]+?)(?:/(?:[^/]+?))*))?(?:/)?$',
  },
]

// Temporary switch cwd
const changeCwd = function (cwd) {
  const originalCwd = process.cwd()
  process.chdir(cwd)
  return () => {
    process.chdir(originalCwd)
  }
}

const onBuildHasRun = (netlifyConfig) =>
  Boolean(netlifyConfig.functions[HANDLER_FUNCTION_NAME]?.included_files?.some((file) => file.includes('BUILD_ID')))

const rewriteAppDir = async function (dir = '.next') {
  const manifest = path.join(dir, 'required-server-files.json')
  const manifestContent = await readJson(manifest)
  manifestContent.appDir = process.cwd()

  await writeJSON(manifest, manifestContent)
}

// Move .next from sample project to current directory
const moveNextDist = async function (dir = '.next') {
  await stubModules(['next', 'sharp'])
  await ensureDir(dirname(dir))
  await copy(path.join(SAMPLE_PROJECT_DIR, '.next'), path.join(process.cwd(), dir))
  await rewriteAppDir(dir)
}

const stubModules = async function (modules) {
  for (const mod of modules) {
    const dir = path.join(process.cwd(), 'node_modules', mod)
    await ensureDir(dir)
    await writeJSON(path.join(dir, 'package.json'), { name: mod })
  }
}

// Copy fixture files to the current directory
const useFixture = async function (fixtureName) {
  const fixtureDir = `${FIXTURES_DIR}/${fixtureName}`
  await cpy('**', process.cwd(), { cwd: fixtureDir, parents: true, overwrite: true, dot: true })
}

const netlifyConfig = { build: { command: 'npm run build' }, functions: {}, redirects: [] }
const defaultArgs = {
  netlifyConfig,
  utils,
  constants,
}

let restoreCwd
let cleanup

// In each test, we change cwd to a temporary directory.
// This allows us not to have to mock filesystem operations.
beforeEach(async () => {
  const tmpDir = await getTmpDir({ unsafeCleanup: true })
  restoreCwd = changeCwd(tmpDir.path)
  cleanup = tmpDir.cleanup

  netlifyConfig.build.publish = path.resolve('.next')
  netlifyConfig.build.environment = {}

  netlifyConfig.redirects = []
  netlifyConfig.functions[HANDLER_FUNCTION_NAME] && (netlifyConfig.functions[HANDLER_FUNCTION_NAME].included_files = [])
  netlifyConfig.functions[ODB_FUNCTION_NAME] && (netlifyConfig.functions[ODB_FUNCTION_NAME].included_files = [])
  await useFixture('serverless_next_config')
})

afterEach(async () => {
  jest.clearAllMocks()
  jest.resetAllMocks()
  // Cleans up the temporary directory from `getTmpDir()` and do not make it
  // the current directory anymore
  restoreCwd()
  await cleanup()
})

describe('preBuild()', () => {
  test('fails if publishing the root of the project', () => {
    defaultArgs.netlifyConfig.build.publish = path.resolve('.')
    expect(plugin.onPreBuild(defaultArgs)).rejects.toThrowError(
      /Your publish directory is pointing to the base directory of your site/,
    )
  })

  test('fails if the build version is too old', () => {
    expect(
      plugin.onPreBuild({
        ...defaultArgs,
        constants: { IS_LOCAL: true, NETLIFY_BUILD_VERSION: '18.15.0' },
      }),
    ).rejects.toThrow('This version of the Essential Next.js plugin requires netlify-cli')
  })

  test('passes if the build version is new enough', async () => {
    expect(
      plugin.onPreBuild({
        ...defaultArgs,
        constants: { IS_LOCAL: true, NETLIFY_BUILD_VERSION: '18.16.1' },
      }),
    ).resolves.not.toThrow()
  })

  it('restores cache with right paths', async () => {
    await useFixture('dist_dir_next_config')

    const restore = jest.fn()

    await plugin.onPreBuild({
      ...defaultArgs,
      utils: { ...utils, cache: { restore } },
    })

    expect(restore).toHaveBeenCalledWith(path.resolve('.next/cache'))
  })

  it('forces the target to "server"', async () => {
    const netlifyConfig = { ...defaultArgs.netlifyConfig }

    await plugin.onPreBuild({ ...defaultArgs, netlifyConfig })
    expect(netlifyConfig.build.environment.NEXT_PRIVATE_TARGET).toBe('server')
  })
})

describe('onBuild()', () => {
  test('runs onBuild', async () => {
    await moveNextDist()

    await plugin.onBuild(defaultArgs)

    expect(onBuildHasRun(netlifyConfig)).toBe(true)
  })

  test('skips if NETLIFY_NEXT_PLUGIN_SKIP is set', async () => {
    process.env.NETLIFY_NEXT_PLUGIN_SKIP = 'true'
    await moveNextDist()
    await plugin.onBuild(defaultArgs)

    expect(onBuildHasRun(netlifyConfig)).toBe(false)
    delete process.env.NETLIFY_NEXT_PLUGIN_SKIP
  })

  test('skips if NEXT_PLUGIN_FORCE_RUN is "false"', async () => {
    process.env.NEXT_PLUGIN_FORCE_RUN = 'false'
    await moveNextDist()
    await plugin.onBuild(defaultArgs)

    expect(onBuildHasRun(netlifyConfig)).toBe(false)
    delete process.env.NEXT_PLUGIN_FORCE_RUN
  })

  test("fails if BUILD_ID doesn't exist", async () => {
    await moveNextDist()
    await unlink(path.join(process.cwd(), '.next/BUILD_ID'))
    const failBuild = jest.fn().mockImplementation((err) => {
      throw new Error(err)
    })
    expect(() => plugin.onBuild({ ...defaultArgs, utils: { ...utils, build: { failBuild } } })).rejects.toThrow(
      `In most cases it should be set to ".next", unless you have chosen a custom "distDir" in your Next config.`,
    )
    expect(failBuild).toHaveBeenCalled()
  })

  test("fails with helpful warning if BUILD_ID doesn't exist and publish is 'out'", async () => {
    await moveNextDist()
    await unlink(path.join(process.cwd(), '.next/BUILD_ID'))
    const failBuild = jest.fn().mockImplementation((err) => {
      throw new Error(err)
    })
    netlifyConfig.build.publish = path.resolve('out')

    expect(() => plugin.onBuild({ ...defaultArgs, utils: { ...utils, build: { failBuild } } })).rejects.toThrow(
      `Your publish directory is set to "out", but in most cases it should be ".next".`,
    )
    expect(failBuild).toHaveBeenCalled()
  })

  test('fails build if next export has run', async () => {
    await moveNextDist()
    await writeJSON(path.join(process.cwd(), '.next/export-detail.json'), {})
    const failBuild = jest.fn()
    await plugin.onBuild({ ...defaultArgs, utils: { ...utils, build: { failBuild } } })
    expect(failBuild).toHaveBeenCalled()
  })

  test('copy handlers to the internal functions directory', async () => {
    await moveNextDist()

    await plugin.onBuild(defaultArgs)

    expect(existsSync(`.netlify/internal-functions/___netlify-handler/___netlify-handler.js`)).toBeTruthy()
    expect(existsSync(`.netlify/internal-functions/___netlify-handler/bridge.js`)).toBeTruthy()
    expect(existsSync(`.netlify/internal-functions/___netlify-handler/handlerUtils.js`)).toBeTruthy()
    expect(existsSync(`.netlify/internal-functions/___netlify-odb-handler/___netlify-odb-handler.js`)).toBeTruthy()
    expect(existsSync(`.netlify/internal-functions/___netlify-odb-handler/bridge.js`)).toBeTruthy()
    expect(existsSync(`.netlify/internal-functions/___netlify-odb-handler/handlerUtils.js`)).toBeTruthy()
  })

  test('writes correct redirects to netlifyConfig', async () => {
    await moveNextDist()

    await plugin.onBuild(defaultArgs)

    expect([...netlifyConfig.redirects].sort((a, b) => a.from.localeCompare(b.from))).toMatchSnapshot()
  })

  test('publish dir is/has next dist', async () => {
    await moveNextDist()

    await plugin.onBuild(defaultArgs)
    expect(existsSync(path.resolve('.next/BUILD_ID'))).toBeTruthy()
  })

  test('generates static files manifest', async () => {
    await moveNextDist()
    await plugin.onBuild(defaultArgs)
    const manifestPath = path.resolve('.next/static-manifest.json')
    expect(existsSync(manifestPath)).toBeTruthy()
    const data = (await readJson(manifestPath)).sort()
    expect(data).toMatchSnapshot()
  })

  test('moves static files to root', async () => {
    await moveNextDist()
    await plugin.onBuild(defaultArgs)
    const data = JSON.parse(readFileSync(path.resolve('.next/static-manifest.json'), 'utf8'))
    data.forEach(([_, file]) => {
      expect(existsSync(path.resolve(path.join('.next', file)))).toBeTruthy()
      expect(existsSync(path.resolve(path.join('.next', 'server', 'pages', file)))).toBeFalsy()
    })
  })

  test('copies default locale files to top level', async () => {
    await moveNextDist()
    await plugin.onBuild(defaultArgs)
    const data = JSON.parse(readFileSync(path.resolve('.next/static-manifest.json'), 'utf8'))

    const locale = 'en/'

    data.forEach(([_, file]) => {
      if (!file.startsWith(locale)) {
        return
      }
      const trimmed = file.substring(locale.length)
      expect(existsSync(path.resolve(path.join('.next', trimmed)))).toBeTruthy()
    })
  })

  test('skips static files that match middleware', async () => {
    await moveNextDist()
    await plugin.onBuild(defaultArgs)

    expect(existsSync(path.resolve(path.join('.next', 'en', 'middle.html')))).toBeFalsy()
    expect(existsSync(path.resolve(path.join('.next', 'server', 'pages', 'en', 'middle.html')))).toBeTruthy()
  })

  test('sets correct config', async () => {
    await moveNextDist()

    await plugin.onBuild(defaultArgs)
    const includes = [
      '.env',
      '.env.local',
      '.env.production',
      '.env.production.local',
      '.next/server/**',
      '.next/serverless/**',
      '.next/*.json',
      '.next/BUILD_ID',
      '.next/static/chunks/webpack-middleware*.js',
      '!.next/server/**/*.js.nft.json',
      '!../../node_modules/next/dist/compiled/@ampproject/toolbox-optimizer/**/*',
      `!node_modules/next/dist/server/lib/squoosh/**/*.wasm`,
      `!node_modules/next/dist/next-server/server/lib/squoosh/**/*.wasm`,
      '!node_modules/next/dist/compiled/webpack/bundle4.js',
      '!node_modules/next/dist/compiled/webpack/bundle5.js',
      '!node_modules/next/dist/compiled/terser/bundle.min.js',
      '!node_modules/sharp/**/*',
    ]
    // Relative paths in Windows are different
    if (os.platform() !== 'win32') {
      expect(netlifyConfig.functions[HANDLER_FUNCTION_NAME].included_files).toEqual(includes)
      expect(netlifyConfig.functions[ODB_FUNCTION_NAME].included_files).toEqual(includes)
    }
    expect(netlifyConfig.functions[HANDLER_FUNCTION_NAME].node_bundler).toEqual('nft')
    expect(netlifyConfig.functions[ODB_FUNCTION_NAME].node_bundler).toEqual('nft')
  })

  test('generates a file referencing all page sources', async () => {
    await moveNextDist()
    await plugin.onBuild(defaultArgs)
    const handlerPagesFile = path.join(constants.INTERNAL_FUNCTIONS_SRC, HANDLER_FUNCTION_NAME, 'pages.js')
    const odbHandlerPagesFile = path.join(constants.INTERNAL_FUNCTIONS_SRC, ODB_FUNCTION_NAME, 'pages.js')
    expect(existsSync(handlerPagesFile)).toBeTruthy()
    expect(existsSync(odbHandlerPagesFile)).toBeTruthy()

    expect(readFileSync(handlerPagesFile, 'utf8')).toMatchSnapshot()
    expect(readFileSync(odbHandlerPagesFile, 'utf8')).toMatchSnapshot()
  })

  test('generates a file referencing all when publish dir is a subdirectory', async () => {
    const dir = 'web/.next'
    await moveNextDist(dir)
    netlifyConfig.build.publish = path.resolve(dir)
    const config = {
      ...defaultArgs,
      netlifyConfig,
      constants: { ...constants, PUBLISH_DIR: dir },
    }
    await plugin.onBuild(config)
    const handlerPagesFile = path.join(constants.INTERNAL_FUNCTIONS_SRC, HANDLER_FUNCTION_NAME, 'pages.js')
    const odbHandlerPagesFile = path.join(constants.INTERNAL_FUNCTIONS_SRC, ODB_FUNCTION_NAME, 'pages.js')

    expect(readFileSync(handlerPagesFile, 'utf8')).toMatchSnapshot()
    expect(readFileSync(odbHandlerPagesFile, 'utf8')).toMatchSnapshot()
  })

  test('generates entrypoints with correct references', async () => {
    await moveNextDist()
    await plugin.onBuild(defaultArgs)

    const handlerFile = path.join(
      constants.INTERNAL_FUNCTIONS_SRC,
      HANDLER_FUNCTION_NAME,
      `${HANDLER_FUNCTION_NAME}.js`,
    )
    const odbHandlerFile = path.join(constants.INTERNAL_FUNCTIONS_SRC, ODB_FUNCTION_NAME, `${ODB_FUNCTION_NAME}.js`)
    expect(existsSync(handlerFile)).toBeTruthy()
    expect(existsSync(odbHandlerFile)).toBeTruthy()

    expect(readFileSync(handlerFile, 'utf8')).toMatch(`(config, "../../..", pageRoot, staticManifest, 'ssr')`)
    expect(readFileSync(odbHandlerFile, 'utf8')).toMatch(`(config, "../../..", pageRoot, staticManifest, 'odb')`)
    expect(readFileSync(handlerFile, 'utf8')).toMatch(`require("../../../.next/required-server-files.json")`)
    expect(readFileSync(odbHandlerFile, 'utf8')).toMatch(`require("../../../.next/required-server-files.json")`)
  })
})

describe('onPostBuild', () => {
  test('saves cache with right paths', async () => {
    await moveNextDist()

    const save = jest.fn()

    await plugin.onPostBuild({
      ...defaultArgs,
      utils: { ...utils, cache: { save }, functions: { list: jest.fn().mockResolvedValue([]) } },
    })

    expect(save).toHaveBeenCalledWith(path.resolve('.next/cache'), {
      digests: [path.resolve('.next/build-manifest.json')],
    })
  })

  test('warns if old functions exist', async () => {
    await moveNextDist()

    const list = jest.fn().mockResolvedValue([
      {
        name: 'next_test',
        mainFile: join(constants.INTERNAL_FUNCTIONS_SRC, 'next_test', 'next_test.js'),
        runtime: 'js',
        extension: '.js',
      },
      {
        name: 'next_demo',
        mainFile: join(constants.INTERNAL_FUNCTIONS_SRC, 'next_demo', 'next_demo.js'),
        runtime: 'js',
        extension: '.js',
      },
    ])

    const oldLog = console.log
    const logMock = jest.fn()
    console.log = logMock
    await plugin.onPostBuild({
      ...defaultArgs,

      utils: { ...utils, cache: { save: jest.fn() }, functions: { list } },
    })

    expect(logMock).toHaveBeenCalledWith(
      expect.stringContaining(
        `We have found the following functions in your site that seem to be left over from the old Next.js plugin (v3). We have guessed this because the name starts with "next_".`,
      ),
    )

    console.log = oldLog
  })

<<<<<<< HEAD
  test('warns if NETLIFY_NEXT_PLUGIN_SKIP is set', async () => {
    await moveNextDist()

    process.env.NETLIFY_NEXT_PLUGIN_SKIP = 'true'
    await moveNextDist()
    const show = jest.fn()
    await plugin.onPostBuild({ ...defaultArgs, utils: { ...defaultArgs.utils, status: { show } } })
    expect(show).toHaveBeenCalledWith({
      summary: 'Next cache was stored, but all other functions were skipped because NETLIFY_NEXT_PLUGIN_SKIP is set',
      title: 'Essential Next.js plugin did not run',
    })
    delete process.env.NETLIFY_NEXT_PLUGIN_SKIP
  })

  test('warns if NEXT_PLUGIN_FORCE_RUN is "false"', async () => {
    await moveNextDist()

    process.env.NEXT_PLUGIN_FORCE_RUN = 'false'
    await moveNextDist()
    const show = jest.fn()
    await plugin.onPostBuild({ ...defaultArgs, utils: { ...defaultArgs.utils, status: { show } } })
    expect(show).toHaveBeenCalledWith({
      summary:
        'Next cache was stored, but all other functions were skipped because NEXT_PLUGIN_FORCE_RUN is set to false',
      title: 'Essential Next.js plugin did not run',
    })
    delete process.env.NEXT_PLUGIN_FORCE_RUN
=======
  test('finds problematic user rewrites', async () => {
    await moveNextDist()
    const rewrites = getProblematicUserRewrites({
      redirects: [
        { from: '/previous', to: '/rewrites-are-a-problem', status: 200 },
        { from: '/api', to: '/.netlify/functions/are-ok', status: 200 },
        { from: '/remote', to: 'http://example.com/proxying/is/ok', status: 200 },
        { from: '/old', to: '/redirects-are-fine' },
        { from: '/*', to: '/404-is-a-problem', status: 404 },
        ...netlifyConfig.redirects,
      ],
      basePath: '',
    })
    expect(rewrites).toEqual([
      {
        from: '/previous',
        status: 200,
        to: '/rewrites-are-a-problem',
      },
      {
        from: '/*',
        status: 404,
        to: '/404-is-a-problem',
      },
    ])
>>>>>>> 27594891
  })
})

describe('utility functions', () => {
  test('middleware tester matches correct paths', () => {
    const middleware = ['middle', 'sub/directory']
    const paths = [
      'middle.html',
      'middle',
      'middle/',
      'middle/ware',
      'sub/directory',
      'sub/directory.html',
      'sub/directory/child',
      'sub/directory/child.html',
    ]
    for (const path of paths) {
      expect(matchMiddleware(middleware, path)).toBeTruthy()
    }
  })

  test('middleware tester does not match incorrect paths', () => {
    const middleware = ['middle', 'sub/directory']
    const paths = [
      'middl',
      '',
      'somethingelse',
      'another.html',
      'another/middle.html',
      'sub/anotherdirectory.html',
      'sub/directoryelse',
      'sub/directoryelse.html',
    ]
    for (const path of paths) {
      expect(matchMiddleware(middleware, path)).toBeFalsy()
    }
  })

  test('middleware tester matches root middleware', () => {
    const middleware = ['']
    const paths = [
      'middl',
      '',
      'somethingelse',
      'another.html',
      'another/middle.html',
      'sub/anotherdirectory.html',
      'sub/directoryelse',
      'sub/directoryelse.html',
    ]
    for (const path of paths) {
      expect(matchMiddleware(middleware, path)).toBeTruthy()
    }
  })

  test('middleware tester matches root middleware', () => {
    const paths = [
      'middl',
      '',
      'somethingelse',
      'another.html',
      'another/middle.html',
      'sub/anotherdirectory.html',
      'sub/directoryelse',
      'sub/directoryelse.html',
    ]
    for (const path of paths) {
      expect(matchMiddleware(undefined, path)).toBeFalsy()
    }
  })

  test('stripLocale correctly strips matching locales', () => {
    const locales = ['en', 'fr', 'en-GB']
    const paths = [
      ['en/file.html', 'file.html'],
      ['fr/file.html', 'file.html'],
      ['en-GB/file.html', 'file.html'],
      ['file.html', 'file.html'],
    ]

    for (const [path, expected] of paths) {
      expect(stripLocale(path, locales)).toEqual(expected)
    }
  })

  test('stripLocale does not touch non-matching matching locales', () => {
    const locales = ['en', 'fr', 'en-GB']
    const paths = ['de/file.html', 'enfile.html', 'en-US/file.html']
    for (const path of paths) {
      expect(stripLocale(path, locales)).toEqual(path)
    }
  })

  test('matchesRedirect correctly matches paths with locales', () => {
    const paths = ['en/redirectme.html', 'en/redirectme.json', 'fr/redirectme.html', 'fr/redirectme.json']
    paths.forEach((path) => {
      expect(matchesRedirect(path, REDIRECTS)).toBeTruthy()
    })
  })

  test("matchesRedirect doesn't match paths with invalid locales", () => {
    const paths = ['dk/redirectme.html', 'dk/redirectme.json', 'gr/redirectme.html', 'gr/redirectme.json']
    paths.forEach((path) => {
      expect(matchesRedirect(path, REDIRECTS)).toBeFalsy()
    })
  })

  test("matchesRedirect doesn't match internal redirects", () => {
    const paths = ['en/notrailingslash']
    paths.forEach((path) => {
      expect(matchesRedirect(path, REDIRECTS)).toBeFalsy()
    })
  })

  it('matchesRewrite matches array of rewrites', () => {
    expect(matchesRewrite('en/old/page.html', REWRITES)).toBeTruthy()
  })

  it('matchesRewrite matches beforeFiles rewrites', () => {
    expect(matchesRewrite('en/old/page.html', { beforeFiles: REWRITES })).toBeTruthy()
  })

  it("matchesRewrite doesn't match afterFiles rewrites", () => {
    expect(matchesRewrite('en/old/page.html', { afterFiles: REWRITES })).toBeFalsy()
  })

  it('matchesRewrite matches various paths', () => {
    const paths = ['en/old/page.html', 'fr/old/page.html', 'en/old/deep/page.html', 'en/old.html']
    paths.forEach((path) => {
      expect(matchesRewrite(path, REWRITES)).toBeTruthy()
    })
  })
})

describe('function helpers', () => {
  it('downloadFile can download a file', async () => {
    const url =
      'https://raw.githubusercontent.com/netlify/netlify-plugin-nextjs/c2668af24a78eb69b33222913f44c1900a3bce23/manifest.yml'
    const tmpFile = join(os.tmpdir(), 'next-test', 'downloadfile.txt')
    await ensureDir(path.dirname(tmpFile))
    await downloadFile(url, tmpFile)
    expect(existsSync(tmpFile)).toBeTruthy()
    expect(readFileSync(tmpFile, 'utf8')).toMatchInlineSnapshot(`
      "name: netlify-plugin-nextjs-experimental
      "
    `)
    await unlink(tmpFile)
  })

  it('downloadFile throws on bad domain', async () => {
    const url = 'https://nonexistentdomain.example'
    const tmpFile = join(os.tmpdir(), 'next-test', 'downloadfile.txt')
    await ensureDir(path.dirname(tmpFile))
    await expect(downloadFile(url, tmpFile)).rejects.toThrowErrorMatchingInlineSnapshot(
      `"getaddrinfo ENOTFOUND nonexistentdomain.example"`,
    )
  })

  it('downloadFile throws on 404', async () => {
    const url = 'https://example.com/nonexistentfile'
    const tmpFile = join(os.tmpdir(), 'next-test', 'downloadfile.txt')
    await ensureDir(path.dirname(tmpFile))
    await expect(downloadFile(url, tmpFile)).rejects.toThrowError(
      'Failed to download https://example.com/nonexistentfile: 404 Not Found',
    )
  })
})<|MERGE_RESOLUTION|>--- conflicted
+++ resolved
@@ -463,7 +463,6 @@
     console.log = oldLog
   })
 
-<<<<<<< HEAD
   test('warns if NETLIFY_NEXT_PLUGIN_SKIP is set', async () => {
     await moveNextDist()
 
@@ -491,7 +490,8 @@
       title: 'Essential Next.js plugin did not run',
     })
     delete process.env.NEXT_PLUGIN_FORCE_RUN
-=======
+  })
+
   test('finds problematic user rewrites', async () => {
     await moveNextDist()
     const rewrites = getProblematicUserRewrites({
@@ -517,7 +517,6 @@
         to: '/404-is-a-problem',
       },
     ])
->>>>>>> 27594891
   })
 })
 
