export default function Page() {
  return <p>pages-edge-ssr</p>
}

<<<<<<< HEAD
export const config = { runtime: 'experimental-edge' }
=======
export const runtime = 'experimental-edge'
>>>>>>> b4cb75b7
<|MERGE_RESOLUTION|>--- conflicted
+++ resolved
@@ -2,8 +2,4 @@
   return <p>pages-edge-ssr</p>
 }
 
-<<<<<<< HEAD
-export const config = { runtime: 'experimental-edge' }
-=======
-export const runtime = 'experimental-edge'
->>>>>>> b4cb75b7
+export const runtime = 'experimental-edge'