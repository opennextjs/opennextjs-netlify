--- conflicted
+++ resolved
@@ -42,11 +42,7 @@
   })
   it('should throw if schedule is provided when type is background', async () => {
     await expect(
-<<<<<<< HEAD
       extractConfigFromFile(resolve(__dirname, '../fixtures/analysis/background-schedule.ts'), process.cwd()),
-=======
-      extractConfigFromFile(resolve(__dirname, '../fixtures/analysis/background-schedule.ts')),
->>>>>>> 826d7081
     ).rejects.toThrow('Unsupported config value in test/fixtures/analysis/background-schedule.ts')
     expect(console.error).toHaveBeenCalledWith(
       `Invalid config value in test/fixtures/analysis/background-schedule.ts: schedule is not allowed unless type is "experimental-scheduled"`,
