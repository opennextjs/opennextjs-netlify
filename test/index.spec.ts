import os from 'os'
import path, { resolve } from 'path'
import process from 'process'

import type { NetlifyPluginOptions } from '@netlify/build'
import Chance from 'chance'
import { writeJSON, unlink, existsSync, readFileSync, ensureDir, readJson, pathExists, writeFile, move } from 'fs-extra'
import { join, relative } from 'pathe'
import { dir as getTmpDir } from 'tmp-promise'

// @ts-expect-error - TODO: Convert runtime export to ES6
// eslint-disable-next-line import/default
import nextRuntimeFactory from '../packages/runtime/src'
import { HANDLER_FUNCTION_NAME, ODB_FUNCTION_NAME, IMAGE_FUNCTION_NAME } from '../packages/runtime/src/constants'
import { watchForMiddlewareChanges } from '../packages/runtime/src/helpers/compiler'
import { getRequiredServerFiles, updateRequiredServerFiles } from '../packages/runtime/src/helpers/config'
import { getAllPageDependencies } from '../packages/runtime/src/templates/getPageResolver'

import { changeCwd, useFixture, moveNextDist } from './test-utils'

jest.mock('../packages/runtime/src/helpers/utils', () => ({
  ...jest.requireActual('../packages/runtime/src/helpers/utils'),
  isNextAuthInstalled: jest.fn(),
}))

jest.mock('../packages/runtime/src/helpers/functionsMetaData', () => {
  const { NEXT_PLUGIN_NAME } = require('../packages/runtime/src/constants')
  return {
    ...jest.requireActual('../packages/runtime/src/helpers/functionsMetaData'),
    getPluginVersion: async () => `${NEXT_PLUGIN_NAME}@1.0.0`,
  }
})
<<<<<<< HEAD

import Chance from "chance"
import {
  writeJSON,
  unlink,
  existsSync,
  readFileSync,
  ensureDir,
  readJson,
  pathExists,
  writeFile,
  move,
  copy,
} from "fs-extra"
import path from "path"
import process from "process"
import os from "os"
import { dir as getTmpDir } from "tmp-promise"
// @ts-expect-error - TODO: Convert runtime export to ES6
import nextRuntimeFactory from "../packages/runtime/src"
=======
>>>>>>> e007b08a
const nextRuntime = nextRuntimeFactory({})

const chance = new Chance()
const constants = {
  INTERNAL_FUNCTIONS_SRC: '.netlify/functions-internal',
  PUBLISH_DIR: '.next',
  FUNCTIONS_DIST: '.netlify/functions',
} as unknown as NetlifyPluginOptions['constants']
const utils = {
  build: {
    failBuild(message) {
      throw new Error(message)
    },
  },
  // eslint-disable-next-line no-void
  run: async () => void 0,
  cache: {
    save: jest.fn(),
    restore: jest.fn(),
  },
} as unknown as NetlifyPluginOptions['utils']

const normalizeChunkNames = (source) => source.replaceAll(/\/chunks\/\d+\.js/g, '/chunks/CHUNK_ID.js')

const onBuildHasRun = (netlifyConfig) =>
  Boolean(netlifyConfig.functions[HANDLER_FUNCTION_NAME]?.included_files?.some((file) => file.includes('BUILD_ID')))

const netlifyConfig = {
  build: { command: 'npm run build' },
  functions: {},
  redirects: [],
  headers: [],
} as NetlifyPluginOptions['netlifyConfig']
const defaultArgs = {
  netlifyConfig,
  utils,
  constants,
} as NetlifyPluginOptions

let restoreCwd
let cleanup

// In each test, we change cwd to a temporary directory.
// This allows us not to have to mock filesystem operations.
beforeEach(async () => {
  const baseTmpDir = path.join(__dirname, '..', 'tmp')
  await ensureDir(baseTmpDir)
  const tmpDir = await getTmpDir({ unsafeCleanup: true, tmpdir: baseTmpDir })
  restoreCwd = changeCwd(tmpDir.path)
  cleanup = tmpDir.cleanup

  netlifyConfig.build.publish = path.resolve('.next')
  netlifyConfig.build.environment = {}

  netlifyConfig.redirects = []
  netlifyConfig.headers = []
  for (const func of Object.values(netlifyConfig.functions)) {
    func.included_files = []
  }
  await useFixture('serverless_next_config')
})

afterEach(async () => {
  jest.clearAllMocks()
  jest.resetAllMocks()
  // Cleans up the temporary directory from `getTmpDir()` and do not make it
  // the current directory anymore
  restoreCwd()
  if (!process.env.TEST_SKIP_CLEANUP) {
    await cleanup()
  }
})

describe('preBuild()', () => {
  it('fails if publishing the root of the project', async () => {
    defaultArgs.netlifyConfig.build.publish = path.resolve('.')
    await expect(nextRuntime.onPreBuild(defaultArgs)).rejects.toThrow(
      /Your publish directory is pointing to the base directory of your site/,
    )
  })

  it('fails if the build version is too old', async () => {
    await expect(
      nextRuntime.onPreBuild({
        ...defaultArgs,
        constants: { IS_LOCAL: true, NETLIFY_BUILD_VERSION: '18.15.0' },
      }),
    ).rejects.toThrow('This version of the Next Runtime requires netlify-cli')
  })

  it('passes if the build version is new enough', async () => {
    await expect(
      nextRuntime.onPreBuild({
        ...defaultArgs,
        constants: { IS_LOCAL: true, NETLIFY_BUILD_VERSION: '18.16.1' },
      }),
    ).resolves.not.toThrow()
  })

  it('restores cache with right paths', async () => {
    await useFixture('dist_dir_next_config')

    const restore = jest.fn()

    await nextRuntime.onPreBuild({
      ...defaultArgs,
      utils: { ...utils, cache: { restore } },
    })

    expect(restore).toHaveBeenCalledWith(path.resolve('.next/cache'))
  })

  it('forces the target to "server"', async () => {
    const netlifyConfig = { ...defaultArgs.netlifyConfig }

    await nextRuntime.onPreBuild({ ...defaultArgs, netlifyConfig })
    expect(netlifyConfig.build.environment.NEXT_PRIVATE_TARGET).toBe('server')
  })
})

describe('onBuild()', () => {
  const { isNextAuthInstalled } = require('../packages/runtime/src/helpers/utils')

  beforeEach(() => {
    isNextAuthInstalled.mockImplementation(() => true)
  })

  afterEach(() => {
    delete process.env.DEPLOY_PRIME_URL
    delete process.env.URL
    delete process.env.CONTEXT
  })

  it('does not set NEXTAUTH_URL if value is already set', async () => {
    const mockUserDefinedSiteUrl = chance.url()
    process.env.DEPLOY_PRIME_URL = chance.url()

    await moveNextDist()

    const initialConfig = await getRequiredServerFiles(netlifyConfig.build.publish)

    initialConfig.config.env.NEXTAUTH_URL = mockUserDefinedSiteUrl
    await updateRequiredServerFiles(netlifyConfig.build.publish, initialConfig)

    await nextRuntime.onBuild(defaultArgs)

    expect(onBuildHasRun(netlifyConfig)).toBe(true)
    const config = await getRequiredServerFiles(netlifyConfig.build.publish)

    expect(config.config.env.NEXTAUTH_URL).toEqual(mockUserDefinedSiteUrl)
  })

  it("sets the NEXTAUTH_URL to the DEPLOY_PRIME_URL when CONTEXT env variable is not 'production'", async () => {
    const mockUserDefinedSiteUrl = chance.url()
    process.env.DEPLOY_PRIME_URL = mockUserDefinedSiteUrl
    process.env.URL = chance.url()

    // See https://docs.netlify.com/configure-builds/environment-variables/#build-metadata for all possible values
    process.env.CONTEXT = 'deploy-preview'

    await moveNextDist()

    const initialConfig = await getRequiredServerFiles(netlifyConfig.build.publish)

    initialConfig.config.env.NEXTAUTH_URL = mockUserDefinedSiteUrl
    await updateRequiredServerFiles(netlifyConfig.build.publish, initialConfig)

    await nextRuntime.onBuild(defaultArgs)

    expect(onBuildHasRun(netlifyConfig)).toBe(true)
    const config = await getRequiredServerFiles(netlifyConfig.build.publish)

    expect(config.config.env.NEXTAUTH_URL).toEqual(mockUserDefinedSiteUrl)
  })

  it("sets the NEXTAUTH_URL to the user defined site URL when CONTEXT env variable is 'production'", async () => {
    const mockUserDefinedSiteUrl = chance.url()
    process.env.DEPLOY_PRIME_URL = chance.url()
    process.env.URL = mockUserDefinedSiteUrl

    // See https://docs.netlify.com/configure-builds/environment-variables/#build-metadata for all possible values
    process.env.CONTEXT = 'production'

    await moveNextDist()

    const initialConfig = await getRequiredServerFiles(netlifyConfig.build.publish)

    initialConfig.config.env.NEXTAUTH_URL = mockUserDefinedSiteUrl
    await updateRequiredServerFiles(netlifyConfig.build.publish, initialConfig)

    await nextRuntime.onBuild(defaultArgs)

    expect(onBuildHasRun(netlifyConfig)).toBe(true)
    const config = await getRequiredServerFiles(netlifyConfig.build.publish)

    expect(config.config.env.NEXTAUTH_URL).toEqual(mockUserDefinedSiteUrl)
  })

  it('sets the NEXTAUTH_URL specified in the netlify.toml or in the Netlify UI', async () => {
    const mockSiteUrl = chance.url()
    process.env.NEXTAUTH_URL = mockSiteUrl

    await moveNextDist()

    await nextRuntime.onBuild(defaultArgs)

    expect(onBuildHasRun(netlifyConfig)).toBe(true)
    const config = await getRequiredServerFiles(netlifyConfig.build.publish)

    expect(config.config.env.NEXTAUTH_URL).toEqual(mockSiteUrl)
    delete process.env.NEXTAUTH_URL
  })

  it('sets NEXTAUTH_URL when next-auth package is detected', async () => {
    const mockSiteUrl = chance.url()

    // Value represents the main address to the site and is either
    // a Netlify subdomain or custom domain set by the user.
    // See https://docs.netlify.com/configure-builds/environment-variables/#deploy-urls-and-metadata
    process.env.DEPLOY_PRIME_URL = mockSiteUrl

    await moveNextDist()

    await nextRuntime.onBuild(defaultArgs)

    expect(onBuildHasRun(netlifyConfig)).toBe(true)
    const config = await getRequiredServerFiles(netlifyConfig.build.publish)

    expect(config.config.env.NEXTAUTH_URL).toEqual(mockSiteUrl)
  })

  it('includes the basePath on NEXTAUTH_URL when present', async () => {
    const mockSiteUrl = chance.url()
    process.env.DEPLOY_PRIME_URL = mockSiteUrl

    await moveNextDist()

    const initialConfig = await getRequiredServerFiles(netlifyConfig.build.publish)
    initialConfig.config.basePath = '/foo'
    await updateRequiredServerFiles(netlifyConfig.build.publish, initialConfig)

    await nextRuntime.onBuild(defaultArgs)

    expect(onBuildHasRun(netlifyConfig)).toBe(true)
    const config = await getRequiredServerFiles(netlifyConfig.build.publish)

    expect(config.config.env.NEXTAUTH_URL).toEqual(`${mockSiteUrl}/foo`)
  })

  it('skips setting NEXTAUTH_URL when next-auth package is not found', async () => {
    isNextAuthInstalled.mockImplementation(() => false)

    await moveNextDist()
    await nextRuntime.onBuild(defaultArgs)

    expect(onBuildHasRun(netlifyConfig)).toBe(true)
    const config = await getRequiredServerFiles(netlifyConfig.build.publish)

    expect(config.config.env.NEXTAUTH_URL).toBeUndefined()
  })

  it('runs onBuild', async () => {
    await moveNextDist()

    await nextRuntime.onBuild(defaultArgs)

    expect(onBuildHasRun(netlifyConfig)).toBe(true)
  })

  it('skips if NETLIFY_NEXT_PLUGIN_SKIP is set', async () => {
    process.env.NETLIFY_NEXT_PLUGIN_SKIP = 'true'
    await moveNextDist()
    await nextRuntime.onBuild(defaultArgs)

    expect(onBuildHasRun(netlifyConfig)).toBe(false)
    delete process.env.NETLIFY_NEXT_PLUGIN_SKIP
  })

  it('skips if NEXT_PLUGIN_FORCE_RUN is "false"', async () => {
    process.env.NEXT_PLUGIN_FORCE_RUN = 'false'
    await moveNextDist()
    await nextRuntime.onBuild(defaultArgs)

    expect(onBuildHasRun(netlifyConfig)).toBe(false)
    delete process.env.NEXT_PLUGIN_FORCE_RUN
  })

  it("fails if BUILD_ID doesn't exist", async () => {
    await moveNextDist()
    await unlink(path.join(process.cwd(), '.next/BUILD_ID'))
    const failBuild = jest.fn().mockImplementation((err) => {
      throw new Error(err)
    })
    await expect(() =>
      nextRuntime.onBuild({ ...defaultArgs, utils: { ...utils, build: { failBuild } } }),
    ).rejects.toThrow(
      `In most cases it should be set to ".next", unless you have chosen a custom "distDir" in your Next config.`,
    )
    expect(failBuild).toHaveBeenCalled()
  })

  it("fails with helpful warning if BUILD_ID doesn't exist and publish is 'out'", async () => {
    await moveNextDist()
    await unlink(path.join(process.cwd(), '.next/BUILD_ID'))
    const failBuild = jest.fn().mockImplementation((err) => {
      throw new Error(err)
    })
    netlifyConfig.build.publish = path.resolve('out')

    await expect(() =>
      nextRuntime.onBuild({ ...defaultArgs, utils: { ...utils, build: { failBuild } } }),
    ).rejects.toThrow(`Your publish directory is set to "out", but in most cases it should be ".next".`)
    expect(failBuild).toHaveBeenCalled()
  })

  it('fails build if next export has run', async () => {
    await moveNextDist()
    await writeJSON(path.join(process.cwd(), '.next/export-detail.json'), {})
    const failBuild = jest.fn()
    await nextRuntime.onBuild({ ...defaultArgs, utils: { ...utils, build: { failBuild } } })
    expect(failBuild).toHaveBeenCalled()
  })

  it('copy handlers to the internal functions directory', async () => {
    await moveNextDist()

    await nextRuntime.onBuild(defaultArgs)

    expect(existsSync(`.netlify/functions-internal/___netlify-handler/___netlify-handler.js`)).toBeTruthy()
    expect(existsSync(`.netlify/functions-internal/___netlify-handler/bridge.js`)).toBeTruthy()
    expect(existsSync(`.netlify/functions-internal/___netlify-handler/handlerUtils.js`)).toBeTruthy()
    expect(existsSync(`.netlify/functions-internal/___netlify-odb-handler/___netlify-odb-handler.js`)).toBeTruthy()
    expect(existsSync(`.netlify/functions-internal/___netlify-odb-handler/bridge.js`)).toBeTruthy()
    expect(existsSync(`.netlify/functions-internal/___netlify-odb-handler/handlerUtils.js`)).toBeTruthy()
  })

  it('writes correct redirects to netlifyConfig', async () => {
    await moveNextDist()

    await nextRuntime.onBuild(defaultArgs)
    // Not ideal, because it doesn't test precedence, but unfortunately the exact order seems to
    // be non-deterministic, as it depends on filesystem globbing across platforms.
    const sorted = [...netlifyConfig.redirects].sort((a, b) => a.from.localeCompare(b.from))
    expect(sorted).toMatchSnapshot()
  })

  it('publish dir is/has next dist', async () => {
    await moveNextDist()

    await nextRuntime.onBuild(defaultArgs)
    expect(existsSync(path.resolve('.next/BUILD_ID'))).toBeTruthy()
  })

  it('generates static files manifest', async () => {
    await moveNextDist()
    await nextRuntime.onBuild(defaultArgs)
    const manifestPath = path.resolve('.next/static-manifest.json')
    expect(existsSync(manifestPath)).toBeTruthy()
    const data = (await readJson(manifestPath)).sort()
    expect(data).toMatchSnapshot()
  })

  it('moves static files to root', async () => {
    await moveNextDist()
    await nextRuntime.onBuild(defaultArgs)
    const data = JSON.parse(readFileSync(path.resolve('.next/static-manifest.json'), 'utf8'))
    data.forEach(([_, file]) => {
      expect(existsSync(path.resolve(path.join('.next', file)))).toBeTruthy()
      expect(existsSync(path.resolve(path.join('.next', 'server', 'pages', file)))).toBeFalsy()
    })
  })

  it('copies default locale files to top level', async () => {
    await moveNextDist()
    await nextRuntime.onBuild(defaultArgs)
    const data = JSON.parse(readFileSync(path.resolve('.next/static-manifest.json'), 'utf8'))

    const locale = 'en/'

    data.forEach(([_, file]) => {
      if (!file.startsWith(locale)) {
        return
      }
      const trimmed = file.slice(locale.length)
      expect(existsSync(path.resolve(path.join('.next', trimmed)))).toBeTruthy()
    })
  })

  // TODO - TO BE MOVED TO TEST AGAINST A PROJECT WITH MIDDLEWARE IN ANOTHER PR
  it.skip('skips static files that match middleware', async () => {
    await moveNextDist()
    await nextRuntime.onBuild(defaultArgs)

    expect(existsSync(path.resolve(path.join('.next', 'en', 'middle.html')))).toBeFalsy()
    expect(existsSync(path.resolve(path.join('.next', 'server', 'pages', 'en', 'middle.html')))).toBeTruthy()
  })

  it('sets correct config', async () => {
    await moveNextDist()

    await nextRuntime.onBuild(defaultArgs)
    const includes = [
      '.env',
      '.env.local',
      '.env.production',
      '.env.production.local',
      './public/locales/**',
      './next-i18next.config.js',
      '.next/server/**',
      '.next/serverless/**',
      '.next/*.json',
      '.next/BUILD_ID',
      '.next/static/chunks/webpack-middleware*.js',
      '!.next/server/**/*.js.nft.json',
      '!.next/server/**/*.map',
      '!**/node_modules/@next/swc*/**/*',
      '!../../node_modules/next/dist/compiled/@ampproject/toolbox-optimizer/**/*',
      `!node_modules/next/dist/server/lib/squoosh/**/*.wasm`,
      `!node_modules/next/dist/next-server/server/lib/squoosh/**/*.wasm`,
      '!node_modules/next/dist/compiled/webpack/bundle4.js',
      '!node_modules/next/dist/compiled/webpack/bundle5.js',
      '!node_modules/sharp/**/*',
    ]
    // Relative paths in Windows are different
    if (os.platform() !== 'win32') {
      expect(netlifyConfig.functions[HANDLER_FUNCTION_NAME].included_files).toEqual(includes)
      expect(netlifyConfig.functions[ODB_FUNCTION_NAME].included_files).toEqual(includes)
    }
    expect(netlifyConfig.functions[HANDLER_FUNCTION_NAME].node_bundler).toEqual('nft')
    expect(netlifyConfig.functions[ODB_FUNCTION_NAME].node_bundler).toEqual('nft')
  })

  const excludesSharp = (includedFiles) => includedFiles.some((file) => file.startsWith('!') && file.includes('sharp'))

  it("doesn't exclude sharp if manually included", async () => {
    await moveNextDist()

    const functions = [HANDLER_FUNCTION_NAME, ODB_FUNCTION_NAME]

    await nextRuntime.onBuild(defaultArgs)

    // Should exclude by default
    for (const func of functions) {
      expect(excludesSharp(netlifyConfig.functions[func].included_files)).toBeTruthy()
    }

    // ...but if the user has added it, we shouldn't exclude it
    for (const func of functions) {
      netlifyConfig.functions[func].included_files = ['node_modules/sharp/**/*']
    }

    await nextRuntime.onBuild(defaultArgs)

    for (const func of functions) {
      expect(excludesSharp(netlifyConfig.functions[func].included_files)).toBeFalsy()
    }

    // ...even if it's in a subdirectory
    for (const func of functions) {
      netlifyConfig.functions[func].included_files = ['subdirectory/node_modules/sharp/**/*']
    }

    await nextRuntime.onBuild(defaultArgs)

    for (const func of functions) {
      expect(excludesSharp(netlifyConfig.functions[func].included_files)).toBeFalsy()
    }
  })

  it('generates a file referencing all API route sources', async () => {
    await moveNextDist()
    await nextRuntime.onBuild(defaultArgs)

    for (const route of ['_api_hello-background-background', '_api_hello-scheduled-handler']) {
      const expected = path.resolve(constants.INTERNAL_FUNCTIONS_SRC, route, 'pages.js')
      expect(existsSync(expected)).toBeTruthy()
      expect(normalizeChunkNames(readFileSync(expected, 'utf8'))).toMatchSnapshot(`for ${route}`)
    }
  })

  it('generates a file referencing all page sources', async () => {
    await moveNextDist()
    await nextRuntime.onBuild(defaultArgs)
    const handlerPagesFile = path.join(constants.INTERNAL_FUNCTIONS_SRC, HANDLER_FUNCTION_NAME, 'pages.js')
    const odbHandlerPagesFile = path.join(constants.INTERNAL_FUNCTIONS_SRC, ODB_FUNCTION_NAME, 'pages.js')
    expect(existsSync(handlerPagesFile)).toBeTruthy()
    expect(existsSync(odbHandlerPagesFile)).toBeTruthy()

    expect(normalizeChunkNames(readFileSync(handlerPagesFile, 'utf8'))).toMatchSnapshot()
    expect(normalizeChunkNames(readFileSync(odbHandlerPagesFile, 'utf8'))).toMatchSnapshot()
  })

  it('generates a file referencing all when publish dir is a subdirectory', async () => {
    const dir = 'web/.next'
    await moveNextDist(dir)

    // node_modules need to be in same relative position to .next, so it also needs to go one level deep
    await copy(path.join(__dirname, '..', 'node_modules'), path.join(__dirname, '..', 'tmp', 'node_modules'))

    netlifyConfig.build.publish = path.resolve(dir)
    const config = {
      ...defaultArgs,
      netlifyConfig,
      constants: { ...constants, PUBLISH_DIR: dir },
    }
    await nextRuntime.onBuild(config)
    const handlerPagesFile = path.join(constants.INTERNAL_FUNCTIONS_SRC, HANDLER_FUNCTION_NAME, 'pages.js')
    const odbHandlerPagesFile = path.join(constants.INTERNAL_FUNCTIONS_SRC, ODB_FUNCTION_NAME, 'pages.js')

    expect(normalizeChunkNames(readFileSync(handlerPagesFile, 'utf8'))).toMatchSnapshot()
    expect(normalizeChunkNames(readFileSync(odbHandlerPagesFile, 'utf8'))).toMatchSnapshot()
  })

  it('generates entrypoints with correct references', async () => {
    await moveNextDist()
    await nextRuntime.onBuild(defaultArgs)

    const handlerFile = path.join(
      constants.INTERNAL_FUNCTIONS_SRC,
      HANDLER_FUNCTION_NAME,
      `${HANDLER_FUNCTION_NAME}.js`,
    )
    const odbHandlerFile = path.join(constants.INTERNAL_FUNCTIONS_SRC, ODB_FUNCTION_NAME, `${ODB_FUNCTION_NAME}.js`)
    expect(existsSync(handlerFile)).toBeTruthy()
    expect(existsSync(odbHandlerFile)).toBeTruthy()

    expect(readFileSync(handlerFile, 'utf8')).toMatch(`(config, "../../..", pageRoot, staticManifest, 'ssr')`)
    expect(readFileSync(odbHandlerFile, 'utf8')).toMatch(`(config, "../../..", pageRoot, staticManifest, 'odb')`)
    expect(readFileSync(handlerFile, 'utf8')).toMatch(`require("../../../.next/required-server-files.json")`)
    expect(readFileSync(odbHandlerFile, 'utf8')).toMatch(`require("../../../.next/required-server-files.json")`)
  })

  it('handles empty routesManifest.staticRoutes', async () => {
    await moveNextDist()
    const manifestPath = path.resolve('.next/routes-manifest.json')
    const routesManifest = await readJson(manifestPath)
    delete routesManifest.staticRoutes
    await writeJSON(manifestPath, routesManifest)
    // The function is supposed to return undefined, but we want to check if it throws
    expect(await nextRuntime.onBuild(defaultArgs)).toBeUndefined()
  })

  it('generates imageconfig file with entries for domains, remotePatterns, and custom response headers', async () => {
    await moveNextDist()
    const mockHeaderValue = chance.string()

    const updatedArgs = {
      ...defaultArgs,
      netlifyConfig: {
        ...defaultArgs.netlifyConfig,
        headers: [
          {
            for: '/_next/image/',
            values: {
              'X-Foo': mockHeaderValue,
            },
          },
        ],
      },
    }
    await nextRuntime.onBuild(updatedArgs)

    const imageConfigPath = path.join(constants.INTERNAL_FUNCTIONS_SRC, IMAGE_FUNCTION_NAME, 'imageconfig.json')
    const imageConfigJson = await readJson(imageConfigPath)

    expect(imageConfigJson.domains.length).toBe(1)
    expect(imageConfigJson.remotePatterns.length).toBe(1)
    expect(imageConfigJson.responseHeaders).toStrictEqual({
      'X-Foo': mockHeaderValue,
    })
  })

  it('generates an ipx function by default', async () => {
    await moveNextDist()
    await nextRuntime.onBuild(defaultArgs)
    expect(existsSync(path.join('.netlify', 'functions-internal', '_ipx', '_ipx.js'))).toBeTruthy()
  })

  // Enabled while edge images are off by default
  it('does not generate an ipx edge function by default', async () => {
    await moveNextDist()
    await nextRuntime.onBuild(defaultArgs)
    expect(existsSync(path.join('.netlify', 'edge-functions', 'ipx', 'index.ts'))).toBeFalsy()
  })

  it('generates an ipx edge function if force is set', async () => {
    process.env.NEXT_FORCE_EDGE_IMAGES = '1'
    await moveNextDist()
    await nextRuntime.onBuild(defaultArgs)
    expect(existsSync(path.join('.netlify', 'edge-functions', 'ipx', 'index.ts'))).toBeTruthy()
  })

  it('generates edge-functions manifest', async () => {
    await moveNextDist()
    await nextRuntime.onBuild(defaultArgs)
    expect(existsSync(path.join('.netlify', 'edge-functions', 'manifest.json'))).toBeTruthy()
  })

  it('generates generator field within the edge-functions manifest', async () => {
    await moveNextDist()
    await nextRuntime.onBuild(defaultArgs)
    const manifestPath = await readJson(path.resolve('.netlify/edge-functions/manifest.json'))
    const manifest = manifestPath.functions

    expect(manifest).toEqual(
      expect.arrayContaining([
        expect.objectContaining({
          generator: '@netlify/next-runtime@1.0.0',
        }),
      ]),
    )
  })

  it('generates generator field within the edge-functions manifest includes IPX', async () => {
    process.env.NEXT_FORCE_EDGE_IMAGES = '1'
    await moveNextDist()
    await nextRuntime.onBuild(defaultArgs)
    const manifestPath = await readJson(path.resolve('.netlify/edge-functions/manifest.json'))
    const manifest = manifestPath.functions

    expect(manifest).toEqual(
      expect.arrayContaining([
        expect.objectContaining({
          generator: '@netlify/next-runtime@1.0.0',
        }),
      ]),
    )
  })

  it('does not generate an ipx function when DISABLE_IPX is set', async () => {
    process.env.DISABLE_IPX = '1'
    await moveNextDist()
    await nextRuntime.onBuild(defaultArgs)
    expect(existsSync(path.join('.netlify', 'functions-internal', '_ipx', '_ipx.js'))).toBeFalsy()
    delete process.env.DISABLE_IPX
  })

  it('creates 404 redirect when DISABLE_IPX is set', async () => {
    process.env.DISABLE_IPX = '1'
    await moveNextDist()
    await nextRuntime.onBuild(defaultArgs)
    const nextImageRedirect = netlifyConfig.redirects.find((redirect) => redirect.from.includes('/_next/image'))

    expect(nextImageRedirect).toBeDefined()
    expect(nextImageRedirect.to).toEqual('/404.html')
    expect(nextImageRedirect.status).toEqual(404)
    expect(nextImageRedirect.force).toEqual(true)

    delete process.env.DISABLE_IPX
  })

  it('generates an ipx edge function by default', async () => {
    await moveNextDist()
    await nextRuntime.onBuild(defaultArgs)
    expect(existsSync(path.join('.netlify', 'edge-functions', 'ipx', 'index.ts'))).toBeTruthy()
  })

  it('does not generate an ipx edge function if the feature is disabled', async () => {
    process.env.NEXT_DISABLE_EDGE_IMAGES = '1'
    await moveNextDist()
    await nextRuntime.onBuild(defaultArgs)
    expect(existsSync(path.join('.netlify', 'edge-functions', 'ipx', 'index.ts'))).toBeFalsy()
    delete process.env.NEXT_DISABLE_EDGE_IMAGES
  })

  it('does not generate an ipx edge function if Netlify Edge is disabled', async () => {
    process.env.NEXT_DISABLE_NETLIFY_EDGE = '1'
    await moveNextDist()

    // We need to pretend there's no edge API routes, because otherwise it'll fail
    // when we try to disable edge runtime.
    const manifest = path.join('.next', 'server', 'middleware-manifest.json')
    const manifestContent = await readJson(manifest)
    manifestContent.functions = {}
    await writeJSON(manifest, manifestContent)

    await nextRuntime.onBuild(defaultArgs)

    expect(existsSync(path.join('.netlify', 'edge-functions', 'ipx', 'index.ts'))).toBeFalsy()
    delete process.env.NEXT_DISABLE_NETLIFY_EDGE
  })

  it('moves static files to a subdirectory if basePath is set', async () => {
    await moveNextDist()

    const initialConfig = await getRequiredServerFiles(netlifyConfig.build.publish)

    initialConfig.config.basePath = '/docs'

    await updateRequiredServerFiles(netlifyConfig.build.publish, initialConfig)

    await nextRuntime.onBuild(defaultArgs)

    expect(onBuildHasRun(netlifyConfig)).toBe(true)
    const publicFile = path.join(netlifyConfig.build.publish, 'docs', 'shows1.json')
    expect(existsSync(publicFile)).toBe(true)
    expect(await readJson(publicFile)).toMatchObject(expect.any(Array))
  })
})

describe('onPostBuild', () => {
  it('saves cache with right paths', async () => {
    await moveNextDist()

    const save = jest.fn()

    await nextRuntime.onPostBuild({
      ...defaultArgs,
      utils: { ...utils, cache: { save }, functions: { list: jest.fn().mockResolvedValue([]) } },
    })

    expect(save).toHaveBeenCalledWith(path.resolve('.next/cache'))
  })

  it('warns if old functions exist', async () => {
    await moveNextDist()

    const list = jest.fn().mockResolvedValue([
      {
        name: 'next_test',
        mainFile: join(constants.INTERNAL_FUNCTIONS_SRC, 'next_test', 'next_test.js'),
        runtime: 'js',
        extension: '.js',
      },
      {
        name: 'next_demo',
        mainFile: join(constants.INTERNAL_FUNCTIONS_SRC, 'next_demo', 'next_demo.js'),
        runtime: 'js',
        extension: '.js',
      },
    ])

    const oldLog = console.log
    const logMock = jest.fn()
    console.log = logMock
    await nextRuntime.onPostBuild({
      ...defaultArgs,

      utils: { ...utils, cache: { save: jest.fn() }, functions: { list } },
    })

    expect(logMock).toHaveBeenCalledWith(
      expect.stringContaining(
        `We have found the following functions in your site that seem to be left over from the old Next.js plugin (v3). We have guessed this because the name starts with "next_".`,
      ),
    )

    console.log = oldLog
  })

  it('warns if NETLIFY_NEXT_PLUGIN_SKIP is set', async () => {
    await moveNextDist()

    process.env.NETLIFY_NEXT_PLUGIN_SKIP = 'true'
    await moveNextDist()
    const show = jest.fn()
    await nextRuntime.onPostBuild({ ...defaultArgs, utils: { ...defaultArgs.utils, status: { show } } })
    expect(show).toHaveBeenCalledWith({
      summary: 'Next cache was stored, but all other functions were skipped because NETLIFY_NEXT_PLUGIN_SKIP is set',
      title: 'Next Runtime did not run',
    })
    delete process.env.NETLIFY_NEXT_PLUGIN_SKIP
  })

  it('warns if NEXT_PLUGIN_FORCE_RUN is "false"', async () => {
    await moveNextDist()

    process.env.NEXT_PLUGIN_FORCE_RUN = 'false'
    await moveNextDist()
    const show = jest.fn()
    await nextRuntime.onPostBuild({ ...defaultArgs, utils: { ...defaultArgs.utils, status: { show } } })
    expect(show).toHaveBeenCalledWith({
      summary:
        'Next cache was stored, but all other functions were skipped because NEXT_PLUGIN_FORCE_RUN is set to false',
      title: 'Next Runtime did not run',
    })
    delete process.env.NEXT_PLUGIN_FORCE_RUN
  })

  it('adds headers to Netlify configuration', async () => {
    await moveNextDist()

    const show = jest.fn()

    await nextRuntime.onPostBuild({
      ...defaultArgs,

      utils: { ...defaultArgs.utils, status: { show }, functions: { list: jest.fn().mockResolvedValue([]) } },
    })

    expect(netlifyConfig.headers).toEqual([
      {
        for: '/',
        values: {
          'x-custom-header': 'my custom header value',
        },
      },
      {
        for: '/en/',
        values: {
          'x-custom-header': 'my custom header value',
        },
      },
      {
        for: '/es/',
        values: {
          'x-custom-header': 'my custom header value',
        },
      },
      {
        for: '/fr/',
        values: {
          'x-custom-header': 'my custom header value',
        },
      },
      {
        for: '/api/*',
        values: {
          'x-custom-api-header': 'my custom api header value',
        },
      },
      {
        for: '/en/api/*',
        values: {
          'x-custom-api-header': 'my custom api header value',
        },
      },
      {
        for: '/es/api/*',
        values: {
          'x-custom-api-header': 'my custom api header value',
        },
      },
      {
        for: '/fr/api/*',
        values: {
          'x-custom-api-header': 'my custom api header value',
        },
      },
      {
        for: '/*',
        values: {
          'x-custom-header-for-everything': 'my custom header for everything value',
        },
      },
      {
        for: '/en/*',
        values: {
          'x-custom-header-for-everything': 'my custom header for everything value',
        },
      },
      {
        for: '/es/*',
        values: {
          'x-custom-header-for-everything': 'my custom header for everything value',
        },
      },
      {
        for: '/fr/*',
        values: {
          'x-custom-header-for-everything': 'my custom header for everything value',
        },
      },
    ])
  })

  it('appends headers to existing headers in the Netlify configuration', async () => {
    await moveNextDist()

    netlifyConfig.headers = [
      {
        for: '/',
        values: {
          'x-existing-header-in-configuration': 'existing header in configuration value',
        },
      },
    ]

    const show = jest.fn()

    await nextRuntime.onPostBuild({
      ...defaultArgs,

      utils: { ...defaultArgs.utils, status: { show }, functions: { list: jest.fn().mockResolvedValue([]) } },
    })

    expect(netlifyConfig.headers).toEqual([
      {
        for: '/',
        values: {
          'x-existing-header-in-configuration': 'existing header in configuration value',
        },
      },
      {
        for: '/',
        values: {
          'x-custom-header': 'my custom header value',
        },
      },
      {
        for: '/en/',
        values: {
          'x-custom-header': 'my custom header value',
        },
      },
      {
        for: '/es/',
        values: {
          'x-custom-header': 'my custom header value',
        },
      },
      {
        for: '/fr/',
        values: {
          'x-custom-header': 'my custom header value',
        },
      },
      {
        for: '/api/*',
        values: {
          'x-custom-api-header': 'my custom api header value',
        },
      },
      {
        for: '/en/api/*',
        values: {
          'x-custom-api-header': 'my custom api header value',
        },
      },
      {
        for: '/es/api/*',
        values: {
          'x-custom-api-header': 'my custom api header value',
        },
      },
      {
        for: '/fr/api/*',
        values: {
          'x-custom-api-header': 'my custom api header value',
        },
      },
      {
        for: '/*',
        values: {
          'x-custom-header-for-everything': 'my custom header for everything value',
        },
      },
      {
        for: '/en/*',
        values: {
          'x-custom-header-for-everything': 'my custom header for everything value',
        },
      },
      {
        for: '/es/*',
        values: {
          'x-custom-header-for-everything': 'my custom header for everything value',
        },
      },
      {
        for: '/fr/*',
        values: {
          'x-custom-header-for-everything': 'my custom header for everything value',
        },
      },
    ])
  })

  it('appends no additional headers in the Netlify configuration when none are in the routes manifest', async () => {
    await moveNextDist()

    netlifyConfig.headers = [
      {
        for: '/',
        values: {
          'x-existing-header-in-configuration': 'existing header in configuration value',
        },
      },
    ]

    const show = jest.fn()

    const manifestPath = path.resolve('.next/routes-manifest.json')
    const routesManifest = await readJson(manifestPath)
    delete routesManifest.headers
    await writeJSON(manifestPath, routesManifest)

    await nextRuntime.onPostBuild({
      ...defaultArgs,

      utils: { ...defaultArgs.utils, status: { show }, functions: { list: jest.fn().mockResolvedValue([]) } },
    })

    expect(netlifyConfig.headers).toEqual([
      {
        for: '/',
        values: {
          'x-existing-header-in-configuration': 'existing header in configuration value',
        },
      },
    ])
  })
})

describe('function helpers', () => {
  describe('config', () => {
    describe('dependency tracing', () => {
      it('extracts a list of all dependencies', async () => {
        await moveNextDist()
        await nextRuntime.onBuild(defaultArgs)
        const dependencies = await getAllPageDependencies(constants.PUBLISH_DIR)
        expect(dependencies.map((dep) => normalizeChunkNames(relative(process.cwd(), dep))).sort()).toMatchSnapshot()
      })

      // TODO: `dependencies` references files inside the <root>/node_modules directory which isn't accessible in moveNextDist
      // So this whole test needs to be reworked as it can't be fixed
      it.skip('extracts dependencies that exist', async () => {
        await moveNextDist()
        await nextRuntime.onBuild(defaultArgs)
        const dependencies = await getAllPageDependencies(constants.PUBLISH_DIR)
        const filesExist = await Promise.all(dependencies.map((dep) => pathExists(dep)))
        expect(filesExist.sort().every((exists) => exists)).toBeTruthy()
      })
    })
  })
})

const middlewareSourceTs = /* typescript */ `
import { NextResponse } from 'next/server'
export async function middleware(req: NextRequest) {
  return NextResponse.next()
}
`

const middlewareSourceJs = /* javascript */ `
import { NextResponse } from 'next/server'
export async function middleware(req) {
  return NextResponse.next()
}
`

const wait = (seconds = 0.5) => new Promise((resolve) => setTimeout(resolve, seconds * 1000))

const middlewareExists = () => existsSync(resolve('.netlify', 'middleware.js'))

describe('onPreDev', () => {
  let runtime
  beforeAll(async () => {
    runtime = await nextRuntimeFactory({}, { events: new Set(['onPreDev']) })
  })

  it('should generate the runtime with onPreDev', () => {
    expect(runtime).toHaveProperty('onPreDev')
  })

  it('should compile middleware', async () => {
    await moveNextDist('.next', true)
    await writeFile(path.join(process.cwd(), 'middleware.ts'), middlewareSourceTs)
    expect(middlewareExists()).toBeFalsy()

    await runtime.onPreDev(defaultArgs)
    await wait()

    expect(middlewareExists()).toBeTruthy()
  })
})

// skipping for now as the feature works
// but the tests only seem to run successfully when run locally
describe('the dev middleware watcher', () => {
  const watchers = []

  afterEach(async () => {
    await Promise.all(
      watchers.map((watcher) => {
        console.log('closing watcher')
        return watcher.close()
      }),
    )
    watchers.length = 0
  })

  it('should compile a middleware file and then exit when killed', async () => {
    console.log('starting should compile a middleware file and then exit when killed')
    await moveNextDist('.next', true)
    await writeFile(path.join(process.cwd(), 'middleware.ts'), middlewareSourceTs)
    expect(middlewareExists()).toBeFalsy()
    const { watcher, isReady } = watchForMiddlewareChanges(process.cwd())
    watchers.push(watcher)
    await isReady
    expect(middlewareExists()).toBeTruthy()
  })

  it.skip('should compile a file if it is written after the watcher starts', async () => {
    console.log('starting should compile a file if it is written after the watcher starts')
    await moveNextDist('.next', true)
    const { watcher, isReady, nextBuild } = watchForMiddlewareChanges(process.cwd())
    watchers.push(watcher)
    await isReady
    expect(middlewareExists()).toBeFalsy()
    const isBuilt = nextBuild()
    await writeFile(path.join(process.cwd(), 'middleware.ts'), middlewareSourceTs)
    await isBuilt
    expect(middlewareExists()).toBeTruthy()
  })

  it.skip('should remove the output if the middleware is removed after the watcher starts', async () => {
    console.log('starting should remove the output if the middleware is removed after the watcher starts')
    await moveNextDist('.next', true)
    const { watcher, isReady, nextBuild } = watchForMiddlewareChanges(process.cwd())
    watchers.push(watcher)
    await isReady
    expect(middlewareExists()).toBeFalsy()
    let isBuilt = nextBuild()
    await writeFile(path.join(process.cwd(), 'middleware.ts'), middlewareSourceTs)
    await isBuilt
    expect(middlewareExists()).toBeTruthy()
    isBuilt = nextBuild()
    await unlink(path.join(process.cwd(), 'middleware.ts'))
    await isBuilt
    expect(middlewareExists()).toBeFalsy()
  })

  it.skip('should remove the output if invalid middleware is written after the watcher starts', async () => {
    console.log('starting should remove the output if invalid middleware is written after the watcher starts')
    await moveNextDist('.next', true)
    const { watcher, isReady, nextBuild } = watchForMiddlewareChanges(process.cwd())
    watchers.push(watcher)
    await isReady
    expect(middlewareExists()).toBeFalsy()
    let isBuilt = nextBuild()
    await writeFile(path.join(process.cwd(), 'middleware.ts'), middlewareSourceTs)
    await isBuilt
    expect(middlewareExists()).toBeTruthy()
    isBuilt = nextBuild()
    await writeFile(path.join(process.cwd(), 'middleware.ts'), 'this is not valid middleware')
    await isBuilt
    expect(middlewareExists()).toBeFalsy()
  })

  it.skip('should recompile the middleware if it is moved into the src directory after the watcher starts', async () => {
    console.log(
      'starting should recompile the middleware if it is moved into the src directory after the watcher starts',
    )
    await moveNextDist('.next', true)
    const { watcher, isReady, nextBuild } = watchForMiddlewareChanges(process.cwd())
    watchers.push(watcher)
    await isReady
    expect(middlewareExists()).toBeFalsy()
    let isBuilt = nextBuild()
    await writeFile(path.join(process.cwd(), 'middleware.ts'), middlewareSourceTs)
    await isBuilt
    expect(middlewareExists()).toBeTruthy()
    isBuilt = nextBuild()
    await move(path.join(process.cwd(), 'middleware.ts'), path.join(process.cwd(), 'src', 'middleware.ts'))
    await isBuilt
    expect(middlewareExists()).toBeTruthy()
  })

  it.skip('should recompile the middleware if it is moved into the root directory after the watcher starts', async () => {
    console.log(
      'starting should recompile the middleware if it is moved into the root directory after the watcher starts',
    )
    await moveNextDist('.next', true)
    const { watcher, isReady, nextBuild } = watchForMiddlewareChanges(process.cwd())
    watchers.push(watcher)
    await isReady
    expect(middlewareExists()).toBeFalsy()
    let isBuilt = nextBuild()
    await ensureDir(path.join(process.cwd(), 'src'))
    await writeFile(path.join(process.cwd(), 'src', 'middleware.ts'), middlewareSourceTs)
    await isBuilt
    expect(middlewareExists()).toBeTruthy()
    isBuilt = nextBuild()
    await move(path.join(process.cwd(), 'src', 'middleware.ts'), path.join(process.cwd(), 'middleware.ts'))
    await isBuilt
    expect(middlewareExists()).toBeTruthy()
  })

  it.skip('should compile the middleware if invalid source is replaced with valid source after the watcher starts', async () => {
    console.log(
      'starting should compile the middleware if invalid source is replaced with valid source after the watcher starts',
    )
    await moveNextDist('.next', true)
    const { watcher, isReady, nextBuild } = watchForMiddlewareChanges(process.cwd())
    watchers.push(watcher)
    await isReady
    expect(middlewareExists()).toBeFalsy()
    let isBuilt = nextBuild()
    await writeFile(path.join(process.cwd(), 'middleware.ts'), 'this is not valid middleware')
    await isBuilt
    expect(middlewareExists()).toBeFalsy()
    isBuilt = nextBuild()
    await writeFile(path.join(process.cwd(), 'middleware.ts'), middlewareSourceTs)
    await isBuilt
    expect(middlewareExists()).toBeTruthy()
  })

  it.skip('should not compile middleware if more than one middleware file exists', async () => {
    console.log('starting should not compile middleware if more than one middleware file exists')
    await moveNextDist('.next', true)
    const { watcher, isReady, nextBuild } = watchForMiddlewareChanges(process.cwd())
    watchers.push(watcher)
    await isReady
    expect(middlewareExists()).toBeFalsy()
    await writeFile(path.join(process.cwd(), 'middleware.ts'), middlewareSourceTs)
    const isBuilt = nextBuild()
    await writeFile(path.join(process.cwd(), 'middleware.js'), middlewareSourceJs)
    await isBuilt
    expect(middlewareExists()).toBeFalsy()
  })

  it.skip('should not compile middleware if a second middleware file is added after the watcher starts', async () => {
    console.log('starting should not compile middleware if a second middleware file is added after the watcher starts')
    await moveNextDist('.next', true)
    const { watcher, isReady, nextBuild } = watchForMiddlewareChanges(process.cwd())
    watchers.push(watcher)
    await isReady
    expect(middlewareExists()).toBeFalsy()
    let isBuilt = nextBuild()
    await writeFile(path.join(process.cwd(), 'middleware.ts'), middlewareSourceTs)
    await isBuilt
    expect(middlewareExists()).toBeTruthy()
    isBuilt = nextBuild()
    await writeFile(path.join(process.cwd(), 'middleware.js'), middlewareSourceJs)
    await isBuilt
    expect(middlewareExists()).toBeFalsy()
  })

  it.skip('should compile middleware if a second middleware file is removed after the watcher starts', async () => {
    console.log('starting should compile middleware if a second middleware file is removed after the watcher starts')
    await moveNextDist('.next', true)
    const { watcher, isReady, nextBuild } = watchForMiddlewareChanges(process.cwd())
    watchers.push(watcher)
    await isReady
    expect(middlewareExists()).toBeFalsy()
    let isBuilt = nextBuild()
    await writeFile(path.join(process.cwd(), 'middleware.ts'), middlewareSourceTs)
    await isBuilt
    isBuilt = nextBuild()
    await writeFile(path.join(process.cwd(), 'middleware.js'), middlewareSourceJs)
    await isBuilt
    expect(middlewareExists()).toBeFalsy()
    isBuilt = nextBuild()
    await unlink(path.join(process.cwd(), 'middleware.js'))
    await isBuilt
    expect(middlewareExists()).toBeTruthy()
  })

  it.skip('should generate the correct output for each case when middleware is compiled, added, removed and for error states', async () => {
    console.log(
      'starting should generate the correct output for each case when middleware is compiled, added, removed and for error states',
    )
    await moveNextDist('.next', true)
    const consoleLogSpy = jest.spyOn(console, 'log').mockImplementation(() => {})
    const consoleErrorSpy = jest
      .spyOn(console, 'error')
      .mockImplementation((args) => console.warn(args?.errors?.[0]?.text))
    const { watcher, isReady, nextBuild } = watchForMiddlewareChanges(process.cwd())
    watchers.push(watcher)
    await isReady
    expect(middlewareExists()).toBeFalsy()
    expect(consoleLogSpy).toHaveBeenCalledWith('Initial scan for middleware file complete. Ready for changes.')
    consoleLogSpy.mockClear()
    let isBuilt = nextBuild()
    await writeFile(path.join(process.cwd(), 'middleware.ts'), middlewareSourceTs)
    await isBuilt
    expect(consoleLogSpy).toHaveBeenCalledWith('Rebuilding middleware middleware.ts...')
    consoleLogSpy.mockClear()
    consoleErrorSpy.mockClear()
    isBuilt = nextBuild()
    await writeFile(path.join(process.cwd(), 'middleware.ts'), 'this is not valid middleware')
    await isBuilt
    expect(consoleErrorSpy).toHaveBeenCalledWith(expect.stringContaining('Error: Build failed with 1 error'))

    isBuilt = nextBuild()
    await writeFile(path.join(process.cwd(), 'middleware.ts'), middlewareSourceTs)
    await isBuilt
    isBuilt = nextBuild()
    expect(middlewareExists()).toBeTruthy()
    consoleLogSpy.mockClear()

    await writeFile(path.join(process.cwd(), 'middleware.js'), middlewareSourceJs)
    await isBuilt
    expect(consoleLogSpy).toHaveBeenCalledWith('Multiple middleware files found:')
    consoleLogSpy.mockClear()
    expect(middlewareExists()).toBeFalsy()
  })
})<|MERGE_RESOLUTION|>--- conflicted
+++ resolved
@@ -4,7 +4,7 @@
 
 import type { NetlifyPluginOptions } from '@netlify/build'
 import Chance from 'chance'
-import { writeJSON, unlink, existsSync, readFileSync, ensureDir, readJson, pathExists, writeFile, move } from 'fs-extra'
+import { writeJSON, unlink, existsSync, readFileSync, ensureDir, readJson, pathExists, writeFile, move, copy } from 'fs-extra'
 import { join, relative } from 'pathe'
 import { dir as getTmpDir } from 'tmp-promise'
 
@@ -30,29 +30,6 @@
     getPluginVersion: async () => `${NEXT_PLUGIN_NAME}@1.0.0`,
   }
 })
-<<<<<<< HEAD
-
-import Chance from "chance"
-import {
-  writeJSON,
-  unlink,
-  existsSync,
-  readFileSync,
-  ensureDir,
-  readJson,
-  pathExists,
-  writeFile,
-  move,
-  copy,
-} from "fs-extra"
-import path from "path"
-import process from "process"
-import os from "os"
-import { dir as getTmpDir } from "tmp-promise"
-// @ts-expect-error - TODO: Convert runtime export to ES6
-import nextRuntimeFactory from "../packages/runtime/src"
-=======
->>>>>>> e007b08a
 const nextRuntime = nextRuntimeFactory({})
 
 const chance = new Chance()
