--- conflicted
+++ resolved
@@ -559,17 +559,10 @@
     expect(existsSync(odbHandlerFile)).toBeTruthy()
 
     expect(readFileSync(handlerFile, 'utf8')).toMatch(
-<<<<<<< HEAD
-      `({ conf: config, app: "../../..", pageRoot, NextServer, staticManifest, blobsManifest, mode: 'ssr' })`,
+      `({ conf: config, app: "../../..", pageRoot, NextServer, staticManifest, blobsManifest, mode: 'ssr', useHooks: false})`,
     )
     expect(readFileSync(odbHandlerFile, 'utf8')).toMatch(
-      `({ conf: config, app: "../../..", pageRoot, NextServer, staticManifest, blobsManifest, mode: 'odb' })`,
-=======
-      `({ conf: config, app: "../../..", pageRoot, NextServer, staticManifest, mode: 'ssr', useHooks: false})`,
-    )
-    expect(readFileSync(odbHandlerFile, 'utf8')).toMatch(
-      `({ conf: config, app: "../../..", pageRoot, NextServer, staticManifest, mode: 'odb', useHooks: false})`,
->>>>>>> e9bbc283
+      `({ conf: config, app: "../../..", pageRoot, NextServer, staticManifest, blobsManifest, mode: 'odb', useHooks: false})`,
     )
     expect(readFileSync(handlerFile, 'utf8')).toMatch(`require("../../../.next/required-server-files.json")`)
     expect(readFileSync(odbHandlerFile, 'utf8')).toMatch(`require("../../../.next/required-server-files.json")`)
