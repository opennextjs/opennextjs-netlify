// Jest Snapshot v1, https://goo.gl/fbAQLP

exports[`onBuild() generates a file referencing all API route sources 1`] = `
"// This file is purely to allow nft to know about these pages.
exports.resolvePages = () => {
    try {
        require.resolve('../../../.next/package.json')
<<<<<<< HEAD
        require.resolve('../../../.next/server/chunks/162.js')
        require.resolve('../../../.next/server/chunks/274.js')
        require.resolve('../../../.next/server/chunks/5237.js')
        require.resolve('../../../.next/server/chunks/6577.js')
        require.resolve('../../../.next/server/chunks/747.js')
        require.resolve('../../../.next/server/chunks/8753.js')
=======
        require.resolve('../../../.next/server/chunks/1987.js')
        require.resolve('../../../.next/server/chunks/274.js')
        require.resolve('../../../.next/server/chunks/4271.js')
        require.resolve('../../../.next/server/chunks/5237.js')
        require.resolve('../../../.next/server/chunks/6577.js')
>>>>>>> 383fb95f
        require.resolve('../../../.next/server/chunks/9097.js')
        require.resolve('../../../.next/server/chunks/header.js')
        require.resolve('../../../.next/server/webpack-api-runtime.js')
        require.resolve('../../../.next/server/webpack-runtime.js')
        require.resolve('../../../components/Header.js')
        require.resolve('../../../node_modules/@reach/dialog/dist/reach-dialog.cjs.dev.js')
        require.resolve('../../../node_modules/@reach/dialog/dist/reach-dialog.cjs.js')
        require.resolve('../../../node_modules/@reach/dialog/dist/reach-dialog.cjs.prod.js')
        require.resolve('../../../node_modules/@reach/dialog/package.json')
        require.resolve('../../../node_modules/@reach/portal/dist/reach-portal.cjs.dev.js')
        require.resolve('../../../node_modules/@reach/portal/dist/reach-portal.cjs.js')
        require.resolve('../../../node_modules/@reach/portal/dist/reach-portal.cjs.prod.js')
        require.resolve('../../../node_modules/@reach/portal/package.json')
        require.resolve('../../../node_modules/@reach/utils/can-use-dom/dist/reach-utils-can-use-dom.cjs.dev.js')
        require.resolve('../../../node_modules/@reach/utils/can-use-dom/dist/reach-utils-can-use-dom.cjs.prod.js')
        require.resolve('../../../node_modules/@reach/utils/can-use-dom/package.json')
        require.resolve('../../../node_modules/@reach/utils/compose-event-handlers/dist/reach-utils-compose-event-handlers.cjs.dev.js')
        require.resolve('../../../node_modules/@reach/utils/compose-event-handlers/dist/reach-utils-compose-event-handlers.cjs.js')
        require.resolve('../../../node_modules/@reach/utils/compose-event-handlers/dist/reach-utils-compose-event-handlers.cjs.prod.js')
        require.resolve('../../../node_modules/@reach/utils/compose-event-handlers/package.json')
        require.resolve('../../../node_modules/@reach/utils/compose-refs/dist/reach-utils-compose-refs.cjs.dev.js')
        require.resolve('../../../node_modules/@reach/utils/compose-refs/dist/reach-utils-compose-refs.cjs.js')
        require.resolve('../../../node_modules/@reach/utils/compose-refs/dist/reach-utils-compose-refs.cjs.prod.js')
        require.resolve('../../../node_modules/@reach/utils/compose-refs/package.json')
        require.resolve('../../../node_modules/@reach/utils/dev-utils/dist/reach-utils-dev-utils.cjs.dev.js')
        require.resolve('../../../node_modules/@reach/utils/dev-utils/dist/reach-utils-dev-utils.cjs.js')
        require.resolve('../../../node_modules/@reach/utils/dev-utils/dist/reach-utils-dev-utils.cjs.prod.js')
        require.resolve('../../../node_modules/@reach/utils/dev-utils/package.json')
        require.resolve('../../../node_modules/@reach/utils/noop/dist/reach-utils-noop.cjs.dev.js')
        require.resolve('../../../node_modules/@reach/utils/noop/dist/reach-utils-noop.cjs.js')
        require.resolve('../../../node_modules/@reach/utils/noop/dist/reach-utils-noop.cjs.prod.js')
        require.resolve('../../../node_modules/@reach/utils/noop/package.json')
        require.resolve('../../../node_modules/@reach/utils/owner-document/dist/reach-utils-owner-document.cjs.dev.js')
        require.resolve('../../../node_modules/@reach/utils/owner-document/dist/reach-utils-owner-document.cjs.js')
        require.resolve('../../../node_modules/@reach/utils/owner-document/dist/reach-utils-owner-document.cjs.prod.js')
        require.resolve('../../../node_modules/@reach/utils/owner-document/package.json')
        require.resolve('../../../node_modules/@reach/utils/type-check/dist/reach-utils-type-check.cjs.dev.js')
        require.resolve('../../../node_modules/@reach/utils/type-check/dist/reach-utils-type-check.cjs.js')
        require.resolve('../../../node_modules/@reach/utils/type-check/dist/reach-utils-type-check.cjs.prod.js')
        require.resolve('../../../node_modules/@reach/utils/type-check/package.json')
        require.resolve('../../../node_modules/@reach/utils/use-force-update/dist/reach-utils-use-force-update.cjs.dev.js')
        require.resolve('../../../node_modules/@reach/utils/use-force-update/dist/reach-utils-use-force-update.cjs.js')
        require.resolve('../../../node_modules/@reach/utils/use-force-update/dist/reach-utils-use-force-update.cjs.prod.js')
        require.resolve('../../../node_modules/@reach/utils/use-force-update/package.json')
        require.resolve('../../../node_modules/@reach/utils/use-isomorphic-layout-effect/dist/reach-utils-use-isomorphic-layout-effect.cjs.dev.js')
        require.resolve('../../../node_modules/@reach/utils/use-isomorphic-layout-effect/dist/reach-utils-use-isomorphic-layout-effect.cjs.js')
        require.resolve('../../../node_modules/@reach/utils/use-isomorphic-layout-effect/dist/reach-utils-use-isomorphic-layout-effect.cjs.prod.js')
        require.resolve('../../../node_modules/@reach/utils/use-isomorphic-layout-effect/package.json')
        require.resolve('../../../node_modules/@reach/visually-hidden/dist/reach-visually-hidden.cjs.dev.js')
        require.resolve('../../../node_modules/@reach/visually-hidden/dist/reach-visually-hidden.cjs.js')
        require.resolve('../../../node_modules/@reach/visually-hidden/dist/reach-visually-hidden.cjs.prod.js')
        require.resolve('../../../node_modules/@reach/visually-hidden/package.json')
        require.resolve('../../../package.json')
    } catch {}
}"
`;

<<<<<<< HEAD
exports[`onBuild() generates a file referencing all page sources 2`] = `
=======
exports[`onBuild() generates a file referencing all API route sources 2`] = `
>>>>>>> 383fb95f
"// This file is purely to allow nft to know about these pages.
exports.resolvePages = () => {
    try {
        require.resolve('../../../.next/package.json')
<<<<<<< HEAD
        require.resolve('../../../.next/server/chunks/162.js')
        require.resolve('../../../.next/server/chunks/274.js')
        require.resolve('../../../.next/server/chunks/5237.js')
        require.resolve('../../../.next/server/chunks/6577.js')
        require.resolve('../../../.next/server/chunks/747.js')
        require.resolve('../../../.next/server/chunks/8753.js')
=======
        require.resolve('../../../.next/server/chunks/1987.js')
        require.resolve('../../../.next/server/chunks/274.js')
        require.resolve('../../../.next/server/chunks/4271.js')
        require.resolve('../../../.next/server/chunks/5237.js')
        require.resolve('../../../.next/server/chunks/6577.js')
>>>>>>> 383fb95f
        require.resolve('../../../.next/server/chunks/9097.js')
        require.resolve('../../../.next/server/chunks/header.js')
        require.resolve('../../../.next/server/webpack-api-runtime.js')
        require.resolve('../../../.next/server/webpack-runtime.js')
        require.resolve('../../../components/Header.js')
        require.resolve('../../../node_modules/@reach/dialog/dist/reach-dialog.cjs.dev.js')
        require.resolve('../../../node_modules/@reach/dialog/dist/reach-dialog.cjs.js')
        require.resolve('../../../node_modules/@reach/dialog/dist/reach-dialog.cjs.prod.js')
        require.resolve('../../../node_modules/@reach/dialog/package.json')
        require.resolve('../../../node_modules/@reach/portal/dist/reach-portal.cjs.dev.js')
        require.resolve('../../../node_modules/@reach/portal/dist/reach-portal.cjs.js')
        require.resolve('../../../node_modules/@reach/portal/dist/reach-portal.cjs.prod.js')
        require.resolve('../../../node_modules/@reach/portal/package.json')
        require.resolve('../../../node_modules/@reach/utils/can-use-dom/dist/reach-utils-can-use-dom.cjs.dev.js')
        require.resolve('../../../node_modules/@reach/utils/can-use-dom/dist/reach-utils-can-use-dom.cjs.prod.js')
        require.resolve('../../../node_modules/@reach/utils/can-use-dom/package.json')
        require.resolve('../../../node_modules/@reach/utils/compose-event-handlers/dist/reach-utils-compose-event-handlers.cjs.dev.js')
        require.resolve('../../../node_modules/@reach/utils/compose-event-handlers/dist/reach-utils-compose-event-handlers.cjs.js')
        require.resolve('../../../node_modules/@reach/utils/compose-event-handlers/dist/reach-utils-compose-event-handlers.cjs.prod.js')
        require.resolve('../../../node_modules/@reach/utils/compose-event-handlers/package.json')
        require.resolve('../../../node_modules/@reach/utils/compose-refs/dist/reach-utils-compose-refs.cjs.dev.js')
        require.resolve('../../../node_modules/@reach/utils/compose-refs/dist/reach-utils-compose-refs.cjs.js')
        require.resolve('../../../node_modules/@reach/utils/compose-refs/dist/reach-utils-compose-refs.cjs.prod.js')
        require.resolve('../../../node_modules/@reach/utils/compose-refs/package.json')
        require.resolve('../../../node_modules/@reach/utils/dev-utils/dist/reach-utils-dev-utils.cjs.dev.js')
        require.resolve('../../../node_modules/@reach/utils/dev-utils/dist/reach-utils-dev-utils.cjs.js')
        require.resolve('../../../node_modules/@reach/utils/dev-utils/dist/reach-utils-dev-utils.cjs.prod.js')
        require.resolve('../../../node_modules/@reach/utils/dev-utils/package.json')
        require.resolve('../../../node_modules/@reach/utils/noop/dist/reach-utils-noop.cjs.dev.js')
        require.resolve('../../../node_modules/@reach/utils/noop/dist/reach-utils-noop.cjs.js')
        require.resolve('../../../node_modules/@reach/utils/noop/dist/reach-utils-noop.cjs.prod.js')
        require.resolve('../../../node_modules/@reach/utils/noop/package.json')
        require.resolve('../../../node_modules/@reach/utils/owner-document/dist/reach-utils-owner-document.cjs.dev.js')
        require.resolve('../../../node_modules/@reach/utils/owner-document/dist/reach-utils-owner-document.cjs.js')
        require.resolve('../../../node_modules/@reach/utils/owner-document/dist/reach-utils-owner-document.cjs.prod.js')
        require.resolve('../../../node_modules/@reach/utils/owner-document/package.json')
        require.resolve('../../../node_modules/@reach/utils/type-check/dist/reach-utils-type-check.cjs.dev.js')
        require.resolve('../../../node_modules/@reach/utils/type-check/dist/reach-utils-type-check.cjs.js')
        require.resolve('../../../node_modules/@reach/utils/type-check/dist/reach-utils-type-check.cjs.prod.js')
        require.resolve('../../../node_modules/@reach/utils/type-check/package.json')
        require.resolve('../../../node_modules/@reach/utils/use-force-update/dist/reach-utils-use-force-update.cjs.dev.js')
        require.resolve('../../../node_modules/@reach/utils/use-force-update/dist/reach-utils-use-force-update.cjs.js')
        require.resolve('../../../node_modules/@reach/utils/use-force-update/dist/reach-utils-use-force-update.cjs.prod.js')
        require.resolve('../../../node_modules/@reach/utils/use-force-update/package.json')
        require.resolve('../../../node_modules/@reach/utils/use-isomorphic-layout-effect/dist/reach-utils-use-isomorphic-layout-effect.cjs.dev.js')
        require.resolve('../../../node_modules/@reach/utils/use-isomorphic-layout-effect/dist/reach-utils-use-isomorphic-layout-effect.cjs.js')
        require.resolve('../../../node_modules/@reach/utils/use-isomorphic-layout-effect/dist/reach-utils-use-isomorphic-layout-effect.cjs.prod.js')
        require.resolve('../../../node_modules/@reach/utils/use-isomorphic-layout-effect/package.json')
        require.resolve('../../../node_modules/@reach/visually-hidden/dist/reach-visually-hidden.cjs.dev.js')
        require.resolve('../../../node_modules/@reach/visually-hidden/dist/reach-visually-hidden.cjs.js')
        require.resolve('../../../node_modules/@reach/visually-hidden/dist/reach-visually-hidden.cjs.prod.js')
        require.resolve('../../../node_modules/@reach/visually-hidden/package.json')
        require.resolve('../../../package.json')
    } catch {}
}"
`;

exports[`onBuild() generates a file referencing all page sources: for _api_hello-background-background 1`] = `
"// This file is purely to allow nft to know about these pages. 
  try {
      require.resolve('../../../.next/server/package.json')
        require.resolve('../../../.next/server/pages/_app.js')
        require.resolve('../../../.next/server/pages/_document.js')
        require.resolve('../../../.next/server/pages/_error.js')
        require.resolve('../../../.next/server/pages/api/hello-background.js')
        require.resolve('../../../.next/server/pages/chunks/274.js')
        require.resolve('../../../.next/server/pages/webpack-api-runtime.js')
        require.resolve('../../../.next/server/pages/webpack-runtime.js')
  } catch {}"
`;

exports[`onBuild() generates a file referencing all page sources: for _api_hello-scheduled-handler 1`] = `
"// This file is purely to allow nft to know about these pages. 
  try {
      require.resolve('../../../.next/package.json')
        require.resolve('../../../.next/server/package.json')
        require.resolve('../../../.next/server/pages/_app.js')
        require.resolve('../../../.next/server/pages/_document.js')
        require.resolve('../../../.next/server/pages/_error.js')
        require.resolve('../../../.next/server/pages/api/hello-scheduled.js')
        require.resolve('../../../.next/server/pages/chunks/274.js')
        require.resolve('../../../.next/server/pages/webpack-api-runtime.js')
        require.resolve('../../../.next/server/pages/webpack-runtime.js')
  } catch {}"
`;

exports[`onBuild() generates a file referencing all when publish dir is a subdirectory 1`] = `
"// This file is purely to allow nft to know about these pages.
exports.resolvePages = () => {
    try {
        require.resolve('../../../web/.next/package.json')
<<<<<<< HEAD
        require.resolve('../../../web/.next/server/chunks/162.js')
        require.resolve('../../../web/.next/server/chunks/274.js')
        require.resolve('../../../web/.next/server/chunks/5237.js')
        require.resolve('../../../web/.next/server/chunks/6577.js')
        require.resolve('../../../web/.next/server/chunks/747.js')
        require.resolve('../../../web/.next/server/chunks/8753.js')
=======
        require.resolve('../../../web/.next/server/chunks/1987.js')
        require.resolve('../../../web/.next/server/chunks/274.js')
        require.resolve('../../../web/.next/server/chunks/4271.js')
        require.resolve('../../../web/.next/server/chunks/5237.js')
        require.resolve('../../../web/.next/server/chunks/6577.js')
>>>>>>> 383fb95f
        require.resolve('../../../web/.next/server/chunks/9097.js')
        require.resolve('../../../web/.next/server/chunks/header.js')
        require.resolve('../../../web/.next/server/webpack-api-runtime.js')
        require.resolve('../../../web/.next/server/webpack-runtime.js')
        require.resolve('../../../web/components/Header.js')
        require.resolve('../../../web/node_modules/@reach/dialog/dist/reach-dialog.cjs.dev.js')
        require.resolve('../../../web/node_modules/@reach/dialog/dist/reach-dialog.cjs.js')
        require.resolve('../../../web/node_modules/@reach/dialog/dist/reach-dialog.cjs.prod.js')
        require.resolve('../../../web/node_modules/@reach/dialog/package.json')
        require.resolve('../../../web/node_modules/@reach/portal/dist/reach-portal.cjs.dev.js')
        require.resolve('../../../web/node_modules/@reach/portal/dist/reach-portal.cjs.js')
        require.resolve('../../../web/node_modules/@reach/portal/dist/reach-portal.cjs.prod.js')
        require.resolve('../../../web/node_modules/@reach/portal/package.json')
        require.resolve('../../../web/node_modules/@reach/utils/can-use-dom/dist/reach-utils-can-use-dom.cjs.dev.js')
        require.resolve('../../../web/node_modules/@reach/utils/can-use-dom/dist/reach-utils-can-use-dom.cjs.prod.js')
        require.resolve('../../../web/node_modules/@reach/utils/can-use-dom/package.json')
        require.resolve('../../../web/node_modules/@reach/utils/compose-event-handlers/dist/reach-utils-compose-event-handlers.cjs.dev.js')
        require.resolve('../../../web/node_modules/@reach/utils/compose-event-handlers/dist/reach-utils-compose-event-handlers.cjs.js')
        require.resolve('../../../web/node_modules/@reach/utils/compose-event-handlers/dist/reach-utils-compose-event-handlers.cjs.prod.js')
        require.resolve('../../../web/node_modules/@reach/utils/compose-event-handlers/package.json')
        require.resolve('../../../web/node_modules/@reach/utils/compose-refs/dist/reach-utils-compose-refs.cjs.dev.js')
        require.resolve('../../../web/node_modules/@reach/utils/compose-refs/dist/reach-utils-compose-refs.cjs.js')
        require.resolve('../../../web/node_modules/@reach/utils/compose-refs/dist/reach-utils-compose-refs.cjs.prod.js')
        require.resolve('../../../web/node_modules/@reach/utils/compose-refs/package.json')
        require.resolve('../../../web/node_modules/@reach/utils/dev-utils/dist/reach-utils-dev-utils.cjs.dev.js')
        require.resolve('../../../web/node_modules/@reach/utils/dev-utils/dist/reach-utils-dev-utils.cjs.js')
        require.resolve('../../../web/node_modules/@reach/utils/dev-utils/dist/reach-utils-dev-utils.cjs.prod.js')
        require.resolve('../../../web/node_modules/@reach/utils/dev-utils/package.json')
        require.resolve('../../../web/node_modules/@reach/utils/noop/dist/reach-utils-noop.cjs.dev.js')
        require.resolve('../../../web/node_modules/@reach/utils/noop/dist/reach-utils-noop.cjs.js')
        require.resolve('../../../web/node_modules/@reach/utils/noop/dist/reach-utils-noop.cjs.prod.js')
        require.resolve('../../../web/node_modules/@reach/utils/noop/package.json')
        require.resolve('../../../web/node_modules/@reach/utils/owner-document/dist/reach-utils-owner-document.cjs.dev.js')
        require.resolve('../../../web/node_modules/@reach/utils/owner-document/dist/reach-utils-owner-document.cjs.js')
        require.resolve('../../../web/node_modules/@reach/utils/owner-document/dist/reach-utils-owner-document.cjs.prod.js')
        require.resolve('../../../web/node_modules/@reach/utils/owner-document/package.json')
        require.resolve('../../../web/node_modules/@reach/utils/type-check/dist/reach-utils-type-check.cjs.dev.js')
        require.resolve('../../../web/node_modules/@reach/utils/type-check/dist/reach-utils-type-check.cjs.js')
        require.resolve('../../../web/node_modules/@reach/utils/type-check/dist/reach-utils-type-check.cjs.prod.js')
        require.resolve('../../../web/node_modules/@reach/utils/type-check/package.json')
        require.resolve('../../../web/node_modules/@reach/utils/use-force-update/dist/reach-utils-use-force-update.cjs.dev.js')
        require.resolve('../../../web/node_modules/@reach/utils/use-force-update/dist/reach-utils-use-force-update.cjs.js')
        require.resolve('../../../web/node_modules/@reach/utils/use-force-update/dist/reach-utils-use-force-update.cjs.prod.js')
        require.resolve('../../../web/node_modules/@reach/utils/use-force-update/package.json')
        require.resolve('../../../web/node_modules/@reach/utils/use-isomorphic-layout-effect/dist/reach-utils-use-isomorphic-layout-effect.cjs.dev.js')
        require.resolve('../../../web/node_modules/@reach/utils/use-isomorphic-layout-effect/dist/reach-utils-use-isomorphic-layout-effect.cjs.js')
        require.resolve('../../../web/node_modules/@reach/utils/use-isomorphic-layout-effect/dist/reach-utils-use-isomorphic-layout-effect.cjs.prod.js')
        require.resolve('../../../web/node_modules/@reach/utils/use-isomorphic-layout-effect/package.json')
        require.resolve('../../../web/node_modules/@reach/visually-hidden/dist/reach-visually-hidden.cjs.dev.js')
        require.resolve('../../../web/node_modules/@reach/visually-hidden/dist/reach-visually-hidden.cjs.js')
        require.resolve('../../../web/node_modules/@reach/visually-hidden/dist/reach-visually-hidden.cjs.prod.js')
        require.resolve('../../../web/node_modules/@reach/visually-hidden/package.json')
        require.resolve('../../../web/package.json')
    } catch {}
}"
`;

exports[`onBuild() generates a file referencing all when publish dir is a subdirectory 2`] = `
"// This file is purely to allow nft to know about these pages.
exports.resolvePages = () => {
    try {
        require.resolve('../../../web/.next/package.json')
<<<<<<< HEAD
        require.resolve('../../../web/.next/server/chunks/162.js')
        require.resolve('../../../web/.next/server/chunks/274.js')
        require.resolve('../../../web/.next/server/chunks/5237.js')
        require.resolve('../../../web/.next/server/chunks/6577.js')
        require.resolve('../../../web/.next/server/chunks/747.js')
        require.resolve('../../../web/.next/server/chunks/8753.js')
=======
        require.resolve('../../../web/.next/server/chunks/1987.js')
        require.resolve('../../../web/.next/server/chunks/274.js')
        require.resolve('../../../web/.next/server/chunks/4271.js')
        require.resolve('../../../web/.next/server/chunks/5237.js')
        require.resolve('../../../web/.next/server/chunks/6577.js')
>>>>>>> 383fb95f
        require.resolve('../../../web/.next/server/chunks/9097.js')
        require.resolve('../../../web/.next/server/chunks/header.js')
        require.resolve('../../../web/.next/server/webpack-api-runtime.js')
        require.resolve('../../../web/.next/server/webpack-runtime.js')
        require.resolve('../../../web/components/Header.js')
        require.resolve('../../../web/node_modules/@reach/dialog/dist/reach-dialog.cjs.dev.js')
        require.resolve('../../../web/node_modules/@reach/dialog/dist/reach-dialog.cjs.js')
        require.resolve('../../../web/node_modules/@reach/dialog/dist/reach-dialog.cjs.prod.js')
        require.resolve('../../../web/node_modules/@reach/dialog/package.json')
        require.resolve('../../../web/node_modules/@reach/portal/dist/reach-portal.cjs.dev.js')
        require.resolve('../../../web/node_modules/@reach/portal/dist/reach-portal.cjs.js')
        require.resolve('../../../web/node_modules/@reach/portal/dist/reach-portal.cjs.prod.js')
        require.resolve('../../../web/node_modules/@reach/portal/package.json')
        require.resolve('../../../web/node_modules/@reach/utils/can-use-dom/dist/reach-utils-can-use-dom.cjs.dev.js')
        require.resolve('../../../web/node_modules/@reach/utils/can-use-dom/dist/reach-utils-can-use-dom.cjs.prod.js')
        require.resolve('../../../web/node_modules/@reach/utils/can-use-dom/package.json')
        require.resolve('../../../web/node_modules/@reach/utils/compose-event-handlers/dist/reach-utils-compose-event-handlers.cjs.dev.js')
        require.resolve('../../../web/node_modules/@reach/utils/compose-event-handlers/dist/reach-utils-compose-event-handlers.cjs.js')
        require.resolve('../../../web/node_modules/@reach/utils/compose-event-handlers/dist/reach-utils-compose-event-handlers.cjs.prod.js')
        require.resolve('../../../web/node_modules/@reach/utils/compose-event-handlers/package.json')
        require.resolve('../../../web/node_modules/@reach/utils/compose-refs/dist/reach-utils-compose-refs.cjs.dev.js')
        require.resolve('../../../web/node_modules/@reach/utils/compose-refs/dist/reach-utils-compose-refs.cjs.js')
        require.resolve('../../../web/node_modules/@reach/utils/compose-refs/dist/reach-utils-compose-refs.cjs.prod.js')
        require.resolve('../../../web/node_modules/@reach/utils/compose-refs/package.json')
        require.resolve('../../../web/node_modules/@reach/utils/dev-utils/dist/reach-utils-dev-utils.cjs.dev.js')
        require.resolve('../../../web/node_modules/@reach/utils/dev-utils/dist/reach-utils-dev-utils.cjs.js')
        require.resolve('../../../web/node_modules/@reach/utils/dev-utils/dist/reach-utils-dev-utils.cjs.prod.js')
        require.resolve('../../../web/node_modules/@reach/utils/dev-utils/package.json')
        require.resolve('../../../web/node_modules/@reach/utils/noop/dist/reach-utils-noop.cjs.dev.js')
        require.resolve('../../../web/node_modules/@reach/utils/noop/dist/reach-utils-noop.cjs.js')
        require.resolve('../../../web/node_modules/@reach/utils/noop/dist/reach-utils-noop.cjs.prod.js')
        require.resolve('../../../web/node_modules/@reach/utils/noop/package.json')
        require.resolve('../../../web/node_modules/@reach/utils/owner-document/dist/reach-utils-owner-document.cjs.dev.js')
        require.resolve('../../../web/node_modules/@reach/utils/owner-document/dist/reach-utils-owner-document.cjs.js')
        require.resolve('../../../web/node_modules/@reach/utils/owner-document/dist/reach-utils-owner-document.cjs.prod.js')
        require.resolve('../../../web/node_modules/@reach/utils/owner-document/package.json')
        require.resolve('../../../web/node_modules/@reach/utils/type-check/dist/reach-utils-type-check.cjs.dev.js')
        require.resolve('../../../web/node_modules/@reach/utils/type-check/dist/reach-utils-type-check.cjs.js')
        require.resolve('../../../web/node_modules/@reach/utils/type-check/dist/reach-utils-type-check.cjs.prod.js')
        require.resolve('../../../web/node_modules/@reach/utils/type-check/package.json')
        require.resolve('../../../web/node_modules/@reach/utils/use-force-update/dist/reach-utils-use-force-update.cjs.dev.js')
        require.resolve('../../../web/node_modules/@reach/utils/use-force-update/dist/reach-utils-use-force-update.cjs.js')
        require.resolve('../../../web/node_modules/@reach/utils/use-force-update/dist/reach-utils-use-force-update.cjs.prod.js')
        require.resolve('../../../web/node_modules/@reach/utils/use-force-update/package.json')
        require.resolve('../../../web/node_modules/@reach/utils/use-isomorphic-layout-effect/dist/reach-utils-use-isomorphic-layout-effect.cjs.dev.js')
        require.resolve('../../../web/node_modules/@reach/utils/use-isomorphic-layout-effect/dist/reach-utils-use-isomorphic-layout-effect.cjs.js')
        require.resolve('../../../web/node_modules/@reach/utils/use-isomorphic-layout-effect/dist/reach-utils-use-isomorphic-layout-effect.cjs.prod.js')
        require.resolve('../../../web/node_modules/@reach/utils/use-isomorphic-layout-effect/package.json')
        require.resolve('../../../web/node_modules/@reach/visually-hidden/dist/reach-visually-hidden.cjs.dev.js')
        require.resolve('../../../web/node_modules/@reach/visually-hidden/dist/reach-visually-hidden.cjs.js')
        require.resolve('../../../web/node_modules/@reach/visually-hidden/dist/reach-visually-hidden.cjs.prod.js')
        require.resolve('../../../web/node_modules/@reach/visually-hidden/package.json')
        require.resolve('../../../web/package.json')
    } catch {}
}"
`;

exports[`onBuild() generates static files manifest 1`] = `
Array [
  Array [
    "pages/en/broken-image.html",
    "en/broken-image.html",
  ],
  Array [
    "pages/en/css.html",
    "en/css.html",
  ],
  Array [
    "pages/en/env.html",
    "en/env.html",
  ],
  Array [
    "pages/en/font.html",
    "en/font.html",
  ],
  Array [
    "pages/en/getStaticProps/1.html",
    "en/getStaticProps/1.html",
  ],
  Array [
    "pages/en/getStaticProps/1.json",
    "_next/data/build-id/en/getStaticProps/1.json",
  ],
  Array [
    "pages/en/getStaticProps/2.html",
    "en/getStaticProps/2.html",
  ],
  Array [
    "pages/en/getStaticProps/2.json",
    "_next/data/build-id/en/getStaticProps/2.json",
  ],
  Array [
    "pages/en/getStaticProps/env.html",
    "en/getStaticProps/env.html",
  ],
  Array [
    "pages/en/getStaticProps/env.json",
    "_next/data/build-id/en/getStaticProps/env.json",
  ],
  Array [
    "pages/en/getStaticProps/static.html",
    "en/getStaticProps/static.html",
  ],
  Array [
    "pages/en/getStaticProps/static.json",
    "_next/data/build-id/en/getStaticProps/static.json",
  ],
  Array [
    "pages/en/getStaticProps/with-revalidate-404.html",
    "en/getStaticProps/with-revalidate-404.html",
  ],
  Array [
    "pages/en/getStaticProps/with-revalidate-404.json",
    "_next/data/build-id/en/getStaticProps/with-revalidate-404.json",
  ],
  Array [
    "pages/en/getStaticProps/with-revalidate.html",
    "en/getStaticProps/with-revalidate.html",
  ],
  Array [
    "pages/en/getStaticProps/with-revalidate.json",
    "_next/data/build-id/en/getStaticProps/with-revalidate.json",
  ],
  Array [
    "pages/en/getStaticProps/withFallback/1.html",
    "en/getStaticProps/withFallback/1.html",
  ],
  Array [
    "pages/en/getStaticProps/withFallback/1.json",
    "_next/data/build-id/en/getStaticProps/withFallback/1.json",
  ],
  Array [
    "pages/en/getStaticProps/withFallback/2.html",
    "en/getStaticProps/withFallback/2.html",
  ],
  Array [
    "pages/en/getStaticProps/withFallback/2.json",
    "_next/data/build-id/en/getStaticProps/withFallback/2.json",
  ],
  Array [
    "pages/en/getStaticProps/withFallback/my/path/1.html",
    "en/getStaticProps/withFallback/my/path/1.html",
  ],
  Array [
    "pages/en/getStaticProps/withFallback/my/path/1.json",
    "_next/data/build-id/en/getStaticProps/withFallback/my/path/1.json",
  ],
  Array [
    "pages/en/getStaticProps/withFallback/my/path/2.html",
    "en/getStaticProps/withFallback/my/path/2.html",
  ],
  Array [
    "pages/en/getStaticProps/withFallback/my/path/2.json",
    "_next/data/build-id/en/getStaticProps/withFallback/my/path/2.json",
  ],
  Array [
    "pages/en/getStaticProps/withFallbackBlocking/1.html",
    "en/getStaticProps/withFallbackBlocking/1.html",
  ],
  Array [
    "pages/en/getStaticProps/withFallbackBlocking/1.json",
    "_next/data/build-id/en/getStaticProps/withFallbackBlocking/1.json",
  ],
  Array [
    "pages/en/getStaticProps/withFallbackBlocking/2.html",
    "en/getStaticProps/withFallbackBlocking/2.html",
  ],
  Array [
    "pages/en/getStaticProps/withFallbackBlocking/2.json",
    "_next/data/build-id/en/getStaticProps/withFallbackBlocking/2.json",
  ],
  Array [
    "pages/en/getStaticProps/withRevalidate/1.html",
    "en/getStaticProps/withRevalidate/1.html",
  ],
  Array [
    "pages/en/getStaticProps/withRevalidate/1.json",
    "_next/data/build-id/en/getStaticProps/withRevalidate/1.json",
  ],
  Array [
    "pages/en/getStaticProps/withRevalidate/2.html",
    "en/getStaticProps/withRevalidate/2.html",
  ],
  Array [
    "pages/en/getStaticProps/withRevalidate/2.json",
    "_next/data/build-id/en/getStaticProps/withRevalidate/2.json",
  ],
  Array [
    "pages/en/getStaticProps/withRevalidate/withFallback/1.html",
    "en/getStaticProps/withRevalidate/withFallback/1.html",
  ],
  Array [
    "pages/en/getStaticProps/withRevalidate/withFallback/1.json",
    "_next/data/build-id/en/getStaticProps/withRevalidate/withFallback/1.json",
  ],
  Array [
    "pages/en/getStaticProps/withRevalidate/withFallback/2.html",
    "en/getStaticProps/withRevalidate/withFallback/2.html",
  ],
  Array [
    "pages/en/getStaticProps/withRevalidate/withFallback/2.json",
    "_next/data/build-id/en/getStaticProps/withRevalidate/withFallback/2.json",
  ],
  Array [
    "pages/en/getStaticProps/withRevalidate/withFallbackBlocking/1.html",
    "en/getStaticProps/withRevalidate/withFallbackBlocking/1.html",
  ],
  Array [
    "pages/en/getStaticProps/withRevalidate/withFallbackBlocking/1.json",
    "_next/data/build-id/en/getStaticProps/withRevalidate/withFallbackBlocking/1.json",
  ],
  Array [
    "pages/en/getStaticProps/withRevalidate/withFallbackBlocking/2.html",
    "en/getStaticProps/withRevalidate/withFallbackBlocking/2.html",
  ],
  Array [
    "pages/en/getStaticProps/withRevalidate/withFallbackBlocking/2.json",
    "_next/data/build-id/en/getStaticProps/withRevalidate/withFallbackBlocking/2.json",
  ],
  Array [
    "pages/en/image.html",
    "en/image.html",
  ],
  Array [
    "pages/en/layouts.html",
    "en/layouts.html",
  ],
  Array [
    "pages/en/old/image.html",
    "en/old/image.html",
  ],
  Array [
    "pages/en/previewTest.html",
    "en/previewTest.html",
  ],
  Array [
    "pages/en/previewTest.json",
    "_next/data/build-id/en/previewTest.json",
  ],
  Array [
    "pages/en/redirectme.html",
    "en/redirectme.html",
  ],
  Array [
    "pages/en/script.html",
    "en/script.html",
  ],
  Array [
    "pages/en/static.html",
    "en/static.html",
  ],
  Array [
    "pages/es/broken-image.html",
    "es/broken-image.html",
  ],
  Array [
    "pages/es/css.html",
    "es/css.html",
  ],
  Array [
    "pages/es/env.html",
    "es/env.html",
  ],
  Array [
    "pages/es/font.html",
    "es/font.html",
  ],
  Array [
    "pages/es/getStaticProps/env.html",
    "es/getStaticProps/env.html",
  ],
  Array [
    "pages/es/getStaticProps/env.json",
    "_next/data/build-id/es/getStaticProps/env.json",
  ],
  Array [
    "pages/es/getStaticProps/static.html",
    "es/getStaticProps/static.html",
  ],
  Array [
    "pages/es/getStaticProps/static.json",
    "_next/data/build-id/es/getStaticProps/static.json",
  ],
  Array [
    "pages/es/getStaticProps/with-revalidate-404.html",
    "es/getStaticProps/with-revalidate-404.html",
  ],
  Array [
    "pages/es/getStaticProps/with-revalidate-404.json",
    "_next/data/build-id/es/getStaticProps/with-revalidate-404.json",
  ],
  Array [
    "pages/es/getStaticProps/with-revalidate.html",
    "es/getStaticProps/with-revalidate.html",
  ],
  Array [
    "pages/es/getStaticProps/with-revalidate.json",
    "_next/data/build-id/es/getStaticProps/with-revalidate.json",
  ],
  Array [
    "pages/es/image.html",
    "es/image.html",
  ],
  Array [
    "pages/es/layouts.html",
    "es/layouts.html",
  ],
  Array [
    "pages/es/old/image.html",
    "es/old/image.html",
  ],
  Array [
    "pages/es/previewTest.html",
    "es/previewTest.html",
  ],
  Array [
    "pages/es/previewTest.json",
    "_next/data/build-id/es/previewTest.json",
  ],
  Array [
    "pages/es/redirectme.html",
    "es/redirectme.html",
  ],
  Array [
    "pages/es/script.html",
    "es/script.html",
  ],
  Array [
    "pages/es/static.html",
    "es/static.html",
  ],
  Array [
    "pages/fr/broken-image.html",
    "fr/broken-image.html",
  ],
  Array [
    "pages/fr/css.html",
    "fr/css.html",
  ],
  Array [
    "pages/fr/env.html",
    "fr/env.html",
  ],
  Array [
    "pages/fr/font.html",
    "fr/font.html",
  ],
  Array [
    "pages/fr/getStaticProps/env.html",
    "fr/getStaticProps/env.html",
  ],
  Array [
    "pages/fr/getStaticProps/env.json",
    "_next/data/build-id/fr/getStaticProps/env.json",
  ],
  Array [
    "pages/fr/getStaticProps/static.html",
    "fr/getStaticProps/static.html",
  ],
  Array [
    "pages/fr/getStaticProps/static.json",
    "_next/data/build-id/fr/getStaticProps/static.json",
  ],
  Array [
    "pages/fr/getStaticProps/with-revalidate-404.html",
    "fr/getStaticProps/with-revalidate-404.html",
  ],
  Array [
    "pages/fr/getStaticProps/with-revalidate-404.json",
    "_next/data/build-id/fr/getStaticProps/with-revalidate-404.json",
  ],
  Array [
    "pages/fr/getStaticProps/with-revalidate.html",
    "fr/getStaticProps/with-revalidate.html",
  ],
  Array [
    "pages/fr/getStaticProps/with-revalidate.json",
    "_next/data/build-id/fr/getStaticProps/with-revalidate.json",
  ],
  Array [
    "pages/fr/image.html",
    "fr/image.html",
  ],
  Array [
    "pages/fr/layouts.html",
    "fr/layouts.html",
  ],
  Array [
    "pages/fr/old/image.html",
    "fr/old/image.html",
  ],
  Array [
    "pages/fr/previewTest.html",
    "fr/previewTest.html",
  ],
  Array [
    "pages/fr/previewTest.json",
    "_next/data/build-id/fr/previewTest.json",
  ],
  Array [
    "pages/fr/redirectme.html",
    "fr/redirectme.html",
  ],
  Array [
    "pages/fr/script.html",
    "fr/script.html",
  ],
  Array [
    "pages/fr/static.html",
    "fr/static.html",
  ],
]
`;

exports[`onBuild() writes correct redirects to netlifyConfig 1`] = `
Array [
  Object {
    "conditions": Object {
      "Cookie": Array [
        "NEXT_LOCALE",
      ],
    },
    "force": true,
    "from": "/",
    "status": 200,
    "to": "/.netlify/functions/___netlify-handler",
  },
  Object {
    "conditions": Object {
      "Language": Array [
        "es",
      ],
    },
    "force": true,
    "from": "/",
    "status": 301,
    "to": "/es/",
  },
  Object {
    "conditions": Object {
      "Language": Array [
        "fr",
      ],
    },
    "force": true,
    "from": "/",
    "status": 301,
    "to": "/fr/",
  },
  Object {
    "force": false,
    "from": "/",
    "status": 200,
    "to": "/.netlify/functions/___netlify-handler",
  },
  Object {
    "from": "/_ipx/*",
    "status": 200,
    "to": "/.netlify/builders/_ipx",
  },
  Object {
    "force": false,
    "from": "/_next/data/build-id/en/500.json",
    "status": 200,
    "to": "/.netlify/functions/___netlify-handler",
  },
  Object {
    "force": false,
    "from": "/_next/data/build-id/en/broken-image.json",
    "status": 200,
    "to": "/.netlify/functions/___netlify-handler",
  },
  Object {
    "force": false,
    "from": "/_next/data/build-id/en/css.json",
    "status": 200,
    "to": "/.netlify/functions/___netlify-handler",
  },
  Object {
    "force": false,
    "from": "/_next/data/build-id/en/deep/import.json",
    "status": 200,
    "to": "/.netlify/functions/___netlify-handler",
  },
  Object {
    "force": false,
    "from": "/_next/data/build-id/en/env.json",
    "status": 200,
    "to": "/.netlify/functions/___netlify-handler",
  },
  Object {
    "force": false,
    "from": "/_next/data/build-id/en/font.json",
    "status": 200,
    "to": "/.netlify/functions/___netlify-handler",
  },
  Object {
    "force": false,
    "from": "/_next/data/build-id/en/getServerSideProps/:id.json",
    "status": 200,
    "to": "/.netlify/functions/___netlify-handler",
  },
  Object {
    "force": false,
    "from": "/_next/data/build-id/en/getServerSideProps/all.json",
    "status": 200,
    "to": "/.netlify/functions/___netlify-handler",
  },
  Object {
    "force": false,
    "from": "/_next/data/build-id/en/getServerSideProps/all/*",
    "status": 200,
    "to": "/.netlify/functions/___netlify-handler",
  },
  Object {
    "force": false,
    "from": "/_next/data/build-id/en/getServerSideProps/static.json",
    "status": 200,
    "to": "/.netlify/functions/___netlify-handler",
  },
  Object {
    "force": false,
    "from": "/_next/data/build-id/en/getStaticProps/:id.json",
    "status": 200,
    "to": "/.netlify/builders/___netlify-odb-handler",
  },
  Object {
    "force": false,
    "from": "/_next/data/build-id/en/getStaticProps/env.json",
    "status": 200,
    "to": "/.netlify/functions/___netlify-handler",
  },
  Object {
    "force": false,
    "from": "/_next/data/build-id/en/getStaticProps/static.json",
    "status": 200,
    "to": "/.netlify/functions/___netlify-handler",
  },
  Object {
    "force": true,
    "from": "/_next/data/build-id/en/getStaticProps/with-revalidate-404.json",
    "status": 200,
    "to": "/.netlify/builders/___netlify-odb-handler",
  },
  Object {
    "force": true,
    "from": "/_next/data/build-id/en/getStaticProps/with-revalidate.json",
    "status": 200,
    "to": "/.netlify/builders/___netlify-odb-handler",
  },
  Object {
    "force": false,
    "from": "/_next/data/build-id/en/getStaticProps/withFallback/:id.json",
    "status": 200,
    "to": "/.netlify/builders/___netlify-odb-handler",
  },
  Object {
    "force": false,
    "from": "/_next/data/build-id/en/getStaticProps/withFallback/:slug/*",
    "status": 200,
    "to": "/.netlify/builders/___netlify-odb-handler",
  },
  Object {
    "force": false,
    "from": "/_next/data/build-id/en/getStaticProps/withFallbackBlocking/:id.json",
    "status": 200,
    "to": "/.netlify/builders/___netlify-odb-handler",
  },
  Object {
    "force": false,
    "from": "/_next/data/build-id/en/getStaticProps/withRevalidate/:id.json",
    "status": 200,
    "to": "/.netlify/builders/___netlify-odb-handler",
  },
  Object {
    "force": true,
    "from": "/_next/data/build-id/en/getStaticProps/withRevalidate/1.json",
    "status": 200,
    "to": "/.netlify/builders/___netlify-odb-handler",
  },
  Object {
    "force": true,
    "from": "/_next/data/build-id/en/getStaticProps/withRevalidate/2.json",
    "status": 200,
    "to": "/.netlify/builders/___netlify-odb-handler",
  },
  Object {
    "force": false,
    "from": "/_next/data/build-id/en/getStaticProps/withRevalidate/withFallback/:id.json",
    "status": 200,
    "to": "/.netlify/builders/___netlify-odb-handler",
  },
  Object {
    "force": true,
    "from": "/_next/data/build-id/en/getStaticProps/withRevalidate/withFallback/1.json",
    "status": 200,
    "to": "/.netlify/builders/___netlify-odb-handler",
  },
  Object {
    "force": true,
    "from": "/_next/data/build-id/en/getStaticProps/withRevalidate/withFallback/2.json",
    "status": 200,
    "to": "/.netlify/builders/___netlify-odb-handler",
  },
  Object {
    "force": false,
    "from": "/_next/data/build-id/en/getStaticProps/withRevalidate/withFallbackBlocking/:id.json",
    "status": 200,
    "to": "/.netlify/builders/___netlify-odb-handler",
  },
  Object {
    "force": true,
    "from": "/_next/data/build-id/en/getStaticProps/withRevalidate/withFallbackBlocking/1.json",
    "status": 200,
    "to": "/.netlify/builders/___netlify-odb-handler",
  },
  Object {
    "force": true,
    "from": "/_next/data/build-id/en/getStaticProps/withRevalidate/withFallbackBlocking/2.json",
    "status": 200,
    "to": "/.netlify/builders/___netlify-odb-handler",
  },
  Object {
    "force": false,
    "from": "/_next/data/build-id/en/image.json",
    "status": 200,
    "to": "/.netlify/functions/___netlify-handler",
  },
  Object {
    "force": false,
    "from": "/_next/data/build-id/en/index.json",
    "status": 200,
    "to": "/.netlify/functions/___netlify-handler",
  },
  Object {
    "force": false,
    "from": "/_next/data/build-id/en/layouts.json",
    "status": 200,
    "to": "/.netlify/functions/___netlify-handler",
  },
  Object {
    "force": false,
    "from": "/_next/data/build-id/en/old/image.json",
    "status": 200,
    "to": "/.netlify/functions/___netlify-handler",
  },
  Object {
    "force": false,
    "from": "/_next/data/build-id/en/previewTest.json",
    "status": 200,
    "to": "/.netlify/functions/___netlify-handler",
  },
  Object {
    "force": false,
    "from": "/_next/data/build-id/en/redirectme.json",
    "status": 200,
    "to": "/.netlify/functions/___netlify-handler",
  },
  Object {
    "force": false,
    "from": "/_next/data/build-id/en/script.json",
    "status": 200,
    "to": "/.netlify/functions/___netlify-handler",
  },
  Object {
    "force": false,
    "from": "/_next/data/build-id/en/shows/:id.json",
    "status": 200,
    "to": "/.netlify/functions/___netlify-handler",
  },
  Object {
    "force": false,
    "from": "/_next/data/build-id/en/shows/:params/*",
    "status": 200,
    "to": "/.netlify/functions/___netlify-handler",
  },
  Object {
    "force": false,
    "from": "/_next/data/build-id/en/static.json",
    "status": 200,
    "to": "/.netlify/functions/___netlify-handler",
  },
  Object {
    "force": false,
    "from": "/_next/data/build-id/en/static/:id.json",
    "status": 200,
    "to": "/.netlify/functions/___netlify-handler",
  },
  Object {
    "force": false,
    "from": "/_next/data/build-id/es/500.json",
    "status": 200,
    "to": "/.netlify/functions/___netlify-handler",
  },
  Object {
    "force": false,
    "from": "/_next/data/build-id/es/broken-image.json",
    "status": 200,
    "to": "/.netlify/functions/___netlify-handler",
  },
  Object {
    "force": false,
    "from": "/_next/data/build-id/es/css.json",
    "status": 200,
    "to": "/.netlify/functions/___netlify-handler",
  },
  Object {
    "force": false,
    "from": "/_next/data/build-id/es/deep/import.json",
    "status": 200,
    "to": "/.netlify/functions/___netlify-handler",
  },
  Object {
    "force": false,
    "from": "/_next/data/build-id/es/env.json",
    "status": 200,
    "to": "/.netlify/functions/___netlify-handler",
  },
  Object {
    "force": false,
    "from": "/_next/data/build-id/es/font.json",
    "status": 200,
    "to": "/.netlify/functions/___netlify-handler",
  },
  Object {
    "force": false,
    "from": "/_next/data/build-id/es/getServerSideProps/:id.json",
    "status": 200,
    "to": "/.netlify/functions/___netlify-handler",
  },
  Object {
    "force": false,
    "from": "/_next/data/build-id/es/getServerSideProps/all.json",
    "status": 200,
    "to": "/.netlify/functions/___netlify-handler",
  },
  Object {
    "force": false,
    "from": "/_next/data/build-id/es/getServerSideProps/all/*",
    "status": 200,
    "to": "/.netlify/functions/___netlify-handler",
  },
  Object {
    "force": false,
    "from": "/_next/data/build-id/es/getServerSideProps/static.json",
    "status": 200,
    "to": "/.netlify/functions/___netlify-handler",
  },
  Object {
    "force": false,
    "from": "/_next/data/build-id/es/getStaticProps/:id.json",
    "status": 200,
    "to": "/.netlify/builders/___netlify-odb-handler",
  },
  Object {
    "force": false,
    "from": "/_next/data/build-id/es/getStaticProps/env.json",
    "status": 200,
    "to": "/.netlify/functions/___netlify-handler",
  },
  Object {
    "force": false,
    "from": "/_next/data/build-id/es/getStaticProps/static.json",
    "status": 200,
    "to": "/.netlify/functions/___netlify-handler",
  },
  Object {
    "force": true,
    "from": "/_next/data/build-id/es/getStaticProps/with-revalidate-404.json",
    "status": 200,
    "to": "/.netlify/builders/___netlify-odb-handler",
  },
  Object {
    "force": true,
    "from": "/_next/data/build-id/es/getStaticProps/with-revalidate.json",
    "status": 200,
    "to": "/.netlify/builders/___netlify-odb-handler",
  },
  Object {
    "force": false,
    "from": "/_next/data/build-id/es/getStaticProps/withFallback/:id.json",
    "status": 200,
    "to": "/.netlify/builders/___netlify-odb-handler",
  },
  Object {
    "force": false,
    "from": "/_next/data/build-id/es/getStaticProps/withFallback/:slug/*",
    "status": 200,
    "to": "/.netlify/builders/___netlify-odb-handler",
  },
  Object {
    "force": false,
    "from": "/_next/data/build-id/es/getStaticProps/withFallbackBlocking/:id.json",
    "status": 200,
    "to": "/.netlify/builders/___netlify-odb-handler",
  },
  Object {
    "force": false,
    "from": "/_next/data/build-id/es/getStaticProps/withRevalidate/:id.json",
    "status": 200,
    "to": "/.netlify/builders/___netlify-odb-handler",
  },
  Object {
    "force": false,
    "from": "/_next/data/build-id/es/getStaticProps/withRevalidate/withFallback/:id.json",
    "status": 200,
    "to": "/.netlify/builders/___netlify-odb-handler",
  },
  Object {
    "force": false,
    "from": "/_next/data/build-id/es/getStaticProps/withRevalidate/withFallbackBlocking/:id.json",
    "status": 200,
    "to": "/.netlify/builders/___netlify-odb-handler",
  },
  Object {
    "force": false,
    "from": "/_next/data/build-id/es/image.json",
    "status": 200,
    "to": "/.netlify/functions/___netlify-handler",
  },
  Object {
    "force": false,
    "from": "/_next/data/build-id/es/index.json",
    "status": 200,
    "to": "/.netlify/functions/___netlify-handler",
  },
  Object {
    "force": false,
    "from": "/_next/data/build-id/es/layouts.json",
    "status": 200,
    "to": "/.netlify/functions/___netlify-handler",
  },
  Object {
    "force": false,
    "from": "/_next/data/build-id/es/old/image.json",
    "status": 200,
    "to": "/.netlify/functions/___netlify-handler",
  },
  Object {
    "force": false,
    "from": "/_next/data/build-id/es/previewTest.json",
    "status": 200,
    "to": "/.netlify/functions/___netlify-handler",
  },
  Object {
    "force": false,
    "from": "/_next/data/build-id/es/redirectme.json",
    "status": 200,
    "to": "/.netlify/functions/___netlify-handler",
  },
  Object {
    "force": false,
    "from": "/_next/data/build-id/es/script.json",
    "status": 200,
    "to": "/.netlify/functions/___netlify-handler",
  },
  Object {
    "force": false,
    "from": "/_next/data/build-id/es/shows/:id.json",
    "status": 200,
    "to": "/.netlify/functions/___netlify-handler",
  },
  Object {
    "force": false,
    "from": "/_next/data/build-id/es/shows/:params/*",
    "status": 200,
    "to": "/.netlify/functions/___netlify-handler",
  },
  Object {
    "force": false,
    "from": "/_next/data/build-id/es/static.json",
    "status": 200,
    "to": "/.netlify/functions/___netlify-handler",
  },
  Object {
    "force": false,
    "from": "/_next/data/build-id/es/static/:id.json",
    "status": 200,
    "to": "/.netlify/functions/___netlify-handler",
  },
  Object {
    "force": false,
    "from": "/_next/data/build-id/fr/500.json",
    "status": 200,
    "to": "/.netlify/functions/___netlify-handler",
  },
  Object {
    "force": false,
    "from": "/_next/data/build-id/fr/broken-image.json",
    "status": 200,
    "to": "/.netlify/functions/___netlify-handler",
  },
  Object {
    "force": false,
    "from": "/_next/data/build-id/fr/css.json",
    "status": 200,
    "to": "/.netlify/functions/___netlify-handler",
  },
  Object {
    "force": false,
    "from": "/_next/data/build-id/fr/deep/import.json",
    "status": 200,
    "to": "/.netlify/functions/___netlify-handler",
  },
  Object {
    "force": false,
    "from": "/_next/data/build-id/fr/env.json",
    "status": 200,
    "to": "/.netlify/functions/___netlify-handler",
  },
  Object {
    "force": false,
    "from": "/_next/data/build-id/fr/font.json",
    "status": 200,
    "to": "/.netlify/functions/___netlify-handler",
  },
  Object {
    "force": false,
    "from": "/_next/data/build-id/fr/getServerSideProps/:id.json",
    "status": 200,
    "to": "/.netlify/functions/___netlify-handler",
  },
  Object {
    "force": false,
    "from": "/_next/data/build-id/fr/getServerSideProps/all.json",
    "status": 200,
    "to": "/.netlify/functions/___netlify-handler",
  },
  Object {
    "force": false,
    "from": "/_next/data/build-id/fr/getServerSideProps/all/*",
    "status": 200,
    "to": "/.netlify/functions/___netlify-handler",
  },
  Object {
    "force": false,
    "from": "/_next/data/build-id/fr/getServerSideProps/static.json",
    "status": 200,
    "to": "/.netlify/functions/___netlify-handler",
  },
  Object {
    "force": false,
    "from": "/_next/data/build-id/fr/getStaticProps/:id.json",
    "status": 200,
    "to": "/.netlify/builders/___netlify-odb-handler",
  },
  Object {
    "force": false,
    "from": "/_next/data/build-id/fr/getStaticProps/env.json",
    "status": 200,
    "to": "/.netlify/functions/___netlify-handler",
  },
  Object {
    "force": false,
    "from": "/_next/data/build-id/fr/getStaticProps/static.json",
    "status": 200,
    "to": "/.netlify/functions/___netlify-handler",
  },
  Object {
    "force": true,
    "from": "/_next/data/build-id/fr/getStaticProps/with-revalidate-404.json",
    "status": 200,
    "to": "/.netlify/builders/___netlify-odb-handler",
  },
  Object {
    "force": true,
    "from": "/_next/data/build-id/fr/getStaticProps/with-revalidate.json",
    "status": 200,
    "to": "/.netlify/builders/___netlify-odb-handler",
  },
  Object {
    "force": false,
    "from": "/_next/data/build-id/fr/getStaticProps/withFallback/:id.json",
    "status": 200,
    "to": "/.netlify/builders/___netlify-odb-handler",
  },
  Object {
    "force": false,
    "from": "/_next/data/build-id/fr/getStaticProps/withFallback/:slug/*",
    "status": 200,
    "to": "/.netlify/builders/___netlify-odb-handler",
  },
  Object {
    "force": false,
    "from": "/_next/data/build-id/fr/getStaticProps/withFallbackBlocking/:id.json",
    "status": 200,
    "to": "/.netlify/builders/___netlify-odb-handler",
  },
  Object {
    "force": false,
    "from": "/_next/data/build-id/fr/getStaticProps/withRevalidate/:id.json",
    "status": 200,
    "to": "/.netlify/builders/___netlify-odb-handler",
  },
  Object {
    "force": false,
    "from": "/_next/data/build-id/fr/getStaticProps/withRevalidate/withFallback/:id.json",
    "status": 200,
    "to": "/.netlify/builders/___netlify-odb-handler",
  },
  Object {
    "force": false,
    "from": "/_next/data/build-id/fr/getStaticProps/withRevalidate/withFallbackBlocking/:id.json",
    "status": 200,
    "to": "/.netlify/builders/___netlify-odb-handler",
  },
  Object {
    "force": false,
    "from": "/_next/data/build-id/fr/image.json",
    "status": 200,
    "to": "/.netlify/functions/___netlify-handler",
  },
  Object {
    "force": false,
    "from": "/_next/data/build-id/fr/index.json",
    "status": 200,
    "to": "/.netlify/functions/___netlify-handler",
  },
  Object {
    "force": false,
    "from": "/_next/data/build-id/fr/layouts.json",
    "status": 200,
    "to": "/.netlify/functions/___netlify-handler",
  },
  Object {
    "force": false,
    "from": "/_next/data/build-id/fr/old/image.json",
    "status": 200,
    "to": "/.netlify/functions/___netlify-handler",
  },
  Object {
    "force": false,
    "from": "/_next/data/build-id/fr/previewTest.json",
    "status": 200,
    "to": "/.netlify/functions/___netlify-handler",
  },
  Object {
    "force": false,
    "from": "/_next/data/build-id/fr/redirectme.json",
    "status": 200,
    "to": "/.netlify/functions/___netlify-handler",
  },
  Object {
    "force": false,
    "from": "/_next/data/build-id/fr/script.json",
    "status": 200,
    "to": "/.netlify/functions/___netlify-handler",
  },
  Object {
    "force": false,
    "from": "/_next/data/build-id/fr/shows/:id.json",
    "status": 200,
    "to": "/.netlify/functions/___netlify-handler",
  },
  Object {
    "force": false,
    "from": "/_next/data/build-id/fr/shows/:params/*",
    "status": 200,
    "to": "/.netlify/functions/___netlify-handler",
  },
  Object {
    "force": false,
    "from": "/_next/data/build-id/fr/static.json",
    "status": 200,
    "to": "/.netlify/functions/___netlify-handler",
  },
  Object {
    "force": false,
    "from": "/_next/data/build-id/fr/static/:id.json",
    "status": 200,
    "to": "/.netlify/functions/___netlify-handler",
  },
  Object {
    "from": "/_next/image/*",
    "query": Object {
      "q": ":quality",
      "url": ":url",
      "w": ":width",
    },
    "status": 301,
    "to": "/_ipx/w_:width,q_:quality/:url",
  },
  Object {
    "from": "/_next/static/*",
    "status": 200,
    "to": "/static/:splat",
  },
  Object {
    "from": "/:locale/_next/static/*",
    "status": 200,
    "to": "/static/:splat",
  },
  Object {
    "conditions": Object {
      "Cookie": Array [
        "__prerender_bypass",
        "__next_preview_data",
      ],
    },
    "force": true,
    "from": "/*",
    "status": 200,
    "to": "/.netlify/functions/___netlify-handler",
  },
  Object {
    "from": "/*",
    "status": 200,
    "to": "/.netlify/functions/___netlify-handler",
  },
  Object {
    "force": false,
    "from": "/500",
    "status": 200,
    "to": "/.netlify/functions/___netlify-handler",
  },
  Object {
    "from": "/api/*",
    "status": 200,
    "to": "/.netlify/functions/___netlify-handler",
  },
  Object {
    "from": "/api/hello-background",
    "status": 200,
    "to": "/.netlify/functions/_api_hello-background-background",
  },
  Object {
    "from": "/api/hello-scheduled",
    "status": 404,
    "to": "/404.html",
  },
  Object {
    "force": false,
    "from": "/broken-image",
    "status": 200,
    "to": "/.netlify/functions/___netlify-handler",
  },
  Object {
    "force": true,
    "from": "/BUILD_ID",
    "status": 404,
    "to": "/404.html",
  },
  Object {
    "force": true,
    "from": "/build-manifest.json",
    "status": 404,
    "to": "/404.html",
  },
  Object {
    "force": true,
    "from": "/cache/*",
    "status": 404,
    "to": "/404.html",
  },
  Object {
    "force": false,
    "from": "/css",
    "status": 200,
    "to": "/.netlify/functions/___netlify-handler",
  },
  Object {
    "force": false,
    "from": "/deep/import",
    "status": 200,
    "to": "/.netlify/functions/___netlify-handler",
  },
  Object {
    "force": false,
    "from": "/env",
    "status": 200,
    "to": "/.netlify/functions/___netlify-handler",
  },
  Object {
    "force": false,
    "from": "/es/",
    "status": 200,
    "to": "/.netlify/functions/___netlify-handler",
  },
  Object {
    "force": false,
    "from": "/es/500",
    "status": 200,
    "to": "/.netlify/functions/___netlify-handler",
  },
  Object {
    "force": false,
    "from": "/es/broken-image",
    "status": 200,
    "to": "/.netlify/functions/___netlify-handler",
  },
  Object {
    "force": false,
    "from": "/es/css",
    "status": 200,
    "to": "/.netlify/functions/___netlify-handler",
  },
  Object {
    "force": false,
    "from": "/es/deep/import",
    "status": 200,
    "to": "/.netlify/functions/___netlify-handler",
  },
  Object {
    "force": false,
    "from": "/es/env",
    "status": 200,
    "to": "/.netlify/functions/___netlify-handler",
  },
  Object {
    "force": false,
    "from": "/es/font",
    "status": 200,
    "to": "/.netlify/functions/___netlify-handler",
  },
  Object {
    "force": false,
    "from": "/es/getServerSideProps/:id",
    "status": 200,
    "to": "/.netlify/functions/___netlify-handler",
  },
  Object {
    "force": false,
    "from": "/es/getServerSideProps/all",
    "status": 200,
    "to": "/.netlify/functions/___netlify-handler",
  },
  Object {
    "force": false,
    "from": "/es/getServerSideProps/all/*",
    "status": 200,
    "to": "/.netlify/functions/___netlify-handler",
  },
  Object {
    "force": false,
    "from": "/es/getServerSideProps/static",
    "status": 200,
    "to": "/.netlify/functions/___netlify-handler",
  },
  Object {
    "force": false,
    "from": "/es/getStaticProps/:id",
    "status": 200,
    "to": "/.netlify/builders/___netlify-odb-handler",
  },
  Object {
    "force": false,
    "from": "/es/getStaticProps/env",
    "status": 200,
    "to": "/.netlify/functions/___netlify-handler",
  },
  Object {
    "force": false,
    "from": "/es/getStaticProps/static",
    "status": 200,
    "to": "/.netlify/functions/___netlify-handler",
  },
  Object {
    "force": true,
    "from": "/es/getStaticProps/with-revalidate",
    "status": 200,
    "to": "/.netlify/builders/___netlify-odb-handler",
  },
  Object {
    "force": true,
    "from": "/es/getStaticProps/with-revalidate-404",
    "status": 200,
    "to": "/.netlify/builders/___netlify-odb-handler",
  },
  Object {
    "force": false,
    "from": "/es/getStaticProps/withFallback/:id",
    "status": 200,
    "to": "/.netlify/builders/___netlify-odb-handler",
  },
  Object {
    "force": false,
    "from": "/es/getStaticProps/withFallback/:slug/*",
    "status": 200,
    "to": "/.netlify/builders/___netlify-odb-handler",
  },
  Object {
    "force": false,
    "from": "/es/getStaticProps/withFallbackBlocking/:id",
    "status": 200,
    "to": "/.netlify/builders/___netlify-odb-handler",
  },
  Object {
    "force": false,
    "from": "/es/getStaticProps/withRevalidate/:id",
    "status": 200,
    "to": "/.netlify/builders/___netlify-odb-handler",
  },
  Object {
    "force": false,
    "from": "/es/getStaticProps/withRevalidate/withFallback/:id",
    "status": 200,
    "to": "/.netlify/builders/___netlify-odb-handler",
  },
  Object {
    "force": false,
    "from": "/es/getStaticProps/withRevalidate/withFallbackBlocking/:id",
    "status": 200,
    "to": "/.netlify/builders/___netlify-odb-handler",
  },
  Object {
    "force": false,
    "from": "/es/image",
    "status": 200,
    "to": "/.netlify/functions/___netlify-handler",
  },
  Object {
    "force": false,
    "from": "/es/layouts",
    "status": 200,
    "to": "/.netlify/functions/___netlify-handler",
  },
  Object {
    "force": false,
    "from": "/es/old/image",
    "status": 200,
    "to": "/.netlify/functions/___netlify-handler",
  },
  Object {
    "force": false,
    "from": "/es/previewTest",
    "status": 200,
    "to": "/.netlify/functions/___netlify-handler",
  },
  Object {
    "force": false,
    "from": "/es/redirectme",
    "status": 200,
    "to": "/.netlify/functions/___netlify-handler",
  },
  Object {
    "force": false,
    "from": "/es/script",
    "status": 200,
    "to": "/.netlify/functions/___netlify-handler",
  },
  Object {
    "force": false,
    "from": "/es/shows/:id",
    "status": 200,
    "to": "/.netlify/functions/___netlify-handler",
  },
  Object {
    "force": false,
    "from": "/es/shows/:params/*",
    "status": 200,
    "to": "/.netlify/functions/___netlify-handler",
  },
  Object {
    "force": false,
    "from": "/es/static",
    "status": 200,
    "to": "/.netlify/functions/___netlify-handler",
  },
  Object {
    "force": false,
    "from": "/es/static/:id",
    "status": 200,
    "to": "/.netlify/functions/___netlify-handler",
  },
  Object {
    "force": false,
    "from": "/font",
    "status": 200,
    "to": "/.netlify/functions/___netlify-handler",
  },
  Object {
    "force": false,
    "from": "/fr/",
    "status": 200,
    "to": "/.netlify/functions/___netlify-handler",
  },
  Object {
    "force": false,
    "from": "/fr/500",
    "status": 200,
    "to": "/.netlify/functions/___netlify-handler",
  },
  Object {
    "force": false,
    "from": "/fr/broken-image",
    "status": 200,
    "to": "/.netlify/functions/___netlify-handler",
  },
  Object {
    "force": false,
    "from": "/fr/css",
    "status": 200,
    "to": "/.netlify/functions/___netlify-handler",
  },
  Object {
    "force": false,
    "from": "/fr/deep/import",
    "status": 200,
    "to": "/.netlify/functions/___netlify-handler",
  },
  Object {
    "force": false,
    "from": "/fr/env",
    "status": 200,
    "to": "/.netlify/functions/___netlify-handler",
  },
  Object {
    "force": false,
    "from": "/fr/font",
    "status": 200,
    "to": "/.netlify/functions/___netlify-handler",
  },
  Object {
    "force": false,
    "from": "/fr/getServerSideProps/:id",
    "status": 200,
    "to": "/.netlify/functions/___netlify-handler",
  },
  Object {
    "force": false,
    "from": "/fr/getServerSideProps/all",
    "status": 200,
    "to": "/.netlify/functions/___netlify-handler",
  },
  Object {
    "force": false,
    "from": "/fr/getServerSideProps/all/*",
    "status": 200,
    "to": "/.netlify/functions/___netlify-handler",
  },
  Object {
    "force": false,
    "from": "/fr/getServerSideProps/static",
    "status": 200,
    "to": "/.netlify/functions/___netlify-handler",
  },
  Object {
    "force": false,
    "from": "/fr/getStaticProps/:id",
    "status": 200,
    "to": "/.netlify/builders/___netlify-odb-handler",
  },
  Object {
    "force": false,
    "from": "/fr/getStaticProps/env",
    "status": 200,
    "to": "/.netlify/functions/___netlify-handler",
  },
  Object {
    "force": false,
    "from": "/fr/getStaticProps/static",
    "status": 200,
    "to": "/.netlify/functions/___netlify-handler",
  },
  Object {
    "force": true,
    "from": "/fr/getStaticProps/with-revalidate",
    "status": 200,
    "to": "/.netlify/builders/___netlify-odb-handler",
  },
  Object {
    "force": true,
    "from": "/fr/getStaticProps/with-revalidate-404",
    "status": 200,
    "to": "/.netlify/builders/___netlify-odb-handler",
  },
  Object {
    "force": false,
    "from": "/fr/getStaticProps/withFallback/:id",
    "status": 200,
    "to": "/.netlify/builders/___netlify-odb-handler",
  },
  Object {
    "force": false,
    "from": "/fr/getStaticProps/withFallback/:slug/*",
    "status": 200,
    "to": "/.netlify/builders/___netlify-odb-handler",
  },
  Object {
    "force": false,
    "from": "/fr/getStaticProps/withFallbackBlocking/:id",
    "status": 200,
    "to": "/.netlify/builders/___netlify-odb-handler",
  },
  Object {
    "force": false,
    "from": "/fr/getStaticProps/withRevalidate/:id",
    "status": 200,
    "to": "/.netlify/builders/___netlify-odb-handler",
  },
  Object {
    "force": false,
    "from": "/fr/getStaticProps/withRevalidate/withFallback/:id",
    "status": 200,
    "to": "/.netlify/builders/___netlify-odb-handler",
  },
  Object {
    "force": false,
    "from": "/fr/getStaticProps/withRevalidate/withFallbackBlocking/:id",
    "status": 200,
    "to": "/.netlify/builders/___netlify-odb-handler",
  },
  Object {
    "force": false,
    "from": "/fr/image",
    "status": 200,
    "to": "/.netlify/functions/___netlify-handler",
  },
  Object {
    "force": false,
    "from": "/fr/layouts",
    "status": 200,
    "to": "/.netlify/functions/___netlify-handler",
  },
  Object {
    "force": false,
    "from": "/fr/old/image",
    "status": 200,
    "to": "/.netlify/functions/___netlify-handler",
  },
  Object {
    "force": false,
    "from": "/fr/previewTest",
    "status": 200,
    "to": "/.netlify/functions/___netlify-handler",
  },
  Object {
    "force": false,
    "from": "/fr/redirectme",
    "status": 200,
    "to": "/.netlify/functions/___netlify-handler",
  },
  Object {
    "force": false,
    "from": "/fr/script",
    "status": 200,
    "to": "/.netlify/functions/___netlify-handler",
  },
  Object {
    "force": false,
    "from": "/fr/shows/:id",
    "status": 200,
    "to": "/.netlify/functions/___netlify-handler",
  },
  Object {
    "force": false,
    "from": "/fr/shows/:params/*",
    "status": 200,
    "to": "/.netlify/functions/___netlify-handler",
  },
  Object {
    "force": false,
    "from": "/fr/static",
    "status": 200,
    "to": "/.netlify/functions/___netlify-handler",
  },
  Object {
    "force": false,
    "from": "/fr/static/:id",
    "status": 200,
    "to": "/.netlify/functions/___netlify-handler",
  },
  Object {
    "force": false,
    "from": "/getServerSideProps/:id",
    "status": 200,
    "to": "/.netlify/functions/___netlify-handler",
  },
  Object {
    "force": false,
    "from": "/getServerSideProps/all",
    "status": 200,
    "to": "/.netlify/functions/___netlify-handler",
  },
  Object {
    "force": false,
    "from": "/getServerSideProps/all/*",
    "status": 200,
    "to": "/.netlify/functions/___netlify-handler",
  },
  Object {
    "force": false,
    "from": "/getServerSideProps/static",
    "status": 200,
    "to": "/.netlify/functions/___netlify-handler",
  },
  Object {
    "force": false,
    "from": "/getStaticProps/:id",
    "status": 200,
    "to": "/.netlify/builders/___netlify-odb-handler",
  },
  Object {
    "force": false,
    "from": "/getStaticProps/env",
    "status": 200,
    "to": "/.netlify/functions/___netlify-handler",
  },
  Object {
    "force": false,
    "from": "/getStaticProps/static",
    "status": 200,
    "to": "/.netlify/functions/___netlify-handler",
  },
  Object {
    "force": true,
    "from": "/getStaticProps/with-revalidate",
    "status": 200,
    "to": "/.netlify/builders/___netlify-odb-handler",
  },
  Object {
    "force": true,
    "from": "/getStaticProps/with-revalidate-404",
    "status": 200,
    "to": "/.netlify/builders/___netlify-odb-handler",
  },
  Object {
    "force": false,
    "from": "/getStaticProps/withFallback/:id",
    "status": 200,
    "to": "/.netlify/builders/___netlify-odb-handler",
  },
  Object {
    "force": false,
    "from": "/getStaticProps/withFallback/:slug/*",
    "status": 200,
    "to": "/.netlify/builders/___netlify-odb-handler",
  },
  Object {
    "force": false,
    "from": "/getStaticProps/withFallbackBlocking/:id",
    "status": 200,
    "to": "/.netlify/builders/___netlify-odb-handler",
  },
  Object {
    "force": false,
    "from": "/getStaticProps/withRevalidate/:id",
    "status": 200,
    "to": "/.netlify/builders/___netlify-odb-handler",
  },
  Object {
    "force": true,
    "from": "/getStaticProps/withRevalidate/1",
    "status": 200,
    "to": "/.netlify/builders/___netlify-odb-handler",
  },
  Object {
    "force": true,
    "from": "/getStaticProps/withRevalidate/2",
    "status": 200,
    "to": "/.netlify/builders/___netlify-odb-handler",
  },
  Object {
    "force": false,
    "from": "/getStaticProps/withRevalidate/withFallback/:id",
    "status": 200,
    "to": "/.netlify/builders/___netlify-odb-handler",
  },
  Object {
    "force": true,
    "from": "/getStaticProps/withRevalidate/withFallback/1",
    "status": 200,
    "to": "/.netlify/builders/___netlify-odb-handler",
  },
  Object {
    "force": true,
    "from": "/getStaticProps/withRevalidate/withFallback/2",
    "status": 200,
    "to": "/.netlify/builders/___netlify-odb-handler",
  },
  Object {
    "force": false,
    "from": "/getStaticProps/withRevalidate/withFallbackBlocking/:id",
    "status": 200,
    "to": "/.netlify/builders/___netlify-odb-handler",
  },
  Object {
    "force": true,
    "from": "/getStaticProps/withRevalidate/withFallbackBlocking/1",
    "status": 200,
    "to": "/.netlify/builders/___netlify-odb-handler",
  },
  Object {
    "force": true,
    "from": "/getStaticProps/withRevalidate/withFallbackBlocking/2",
    "status": 200,
    "to": "/.netlify/builders/___netlify-odb-handler",
  },
  Object {
    "force": false,
    "from": "/image",
    "status": 200,
    "to": "/.netlify/functions/___netlify-handler",
  },
  Object {
    "force": false,
    "from": "/layouts",
    "status": 200,
    "to": "/.netlify/functions/___netlify-handler",
  },
  Object {
    "force": false,
    "from": "/old/image",
    "status": 200,
    "to": "/.netlify/functions/___netlify-handler",
  },
  Object {
    "force": true,
    "from": "/prerender-manifest.json",
    "status": 404,
    "to": "/404.html",
  },
  Object {
    "force": false,
    "from": "/previewTest",
    "status": 200,
    "to": "/.netlify/functions/___netlify-handler",
  },
  Object {
    "force": true,
    "from": "/react-loadable-manifest.json",
    "status": 404,
    "to": "/404.html",
  },
  Object {
    "force": false,
    "from": "/redirectme",
    "status": 200,
    "to": "/.netlify/functions/___netlify-handler",
  },
  Object {
    "force": true,
    "from": "/routes-manifest.json",
    "status": 404,
    "to": "/404.html",
  },
  Object {
    "force": false,
    "from": "/script",
    "status": 200,
    "to": "/.netlify/functions/___netlify-handler",
  },
  Object {
    "force": true,
    "from": "/server/*",
    "status": 404,
    "to": "/404.html",
  },
  Object {
    "force": true,
    "from": "/serverless/*",
    "status": 404,
    "to": "/404.html",
  },
  Object {
    "force": false,
    "from": "/shows/:id",
    "status": 200,
    "to": "/.netlify/functions/___netlify-handler",
  },
  Object {
    "force": false,
    "from": "/shows/:params/*",
    "status": 200,
    "to": "/.netlify/functions/___netlify-handler",
  },
  Object {
    "force": false,
    "from": "/static",
    "status": 200,
    "to": "/.netlify/functions/___netlify-handler",
  },
  Object {
    "force": false,
    "from": "/static/:id",
    "status": 200,
    "to": "/.netlify/functions/___netlify-handler",
  },
  Object {
    "force": true,
    "from": "/trace",
    "status": 404,
    "to": "/404.html",
  },
  Object {
    "force": true,
    "from": "/traces",
    "status": 404,
    "to": "/404.html",
  },
]
`;<|MERGE_RESOLUTION|>--- conflicted
+++ resolved
@@ -5,20 +5,11 @@
 exports.resolvePages = () => {
     try {
         require.resolve('../../../.next/package.json')
-<<<<<<< HEAD
-        require.resolve('../../../.next/server/chunks/162.js')
-        require.resolve('../../../.next/server/chunks/274.js')
-        require.resolve('../../../.next/server/chunks/5237.js')
-        require.resolve('../../../.next/server/chunks/6577.js')
-        require.resolve('../../../.next/server/chunks/747.js')
-        require.resolve('../../../.next/server/chunks/8753.js')
-=======
         require.resolve('../../../.next/server/chunks/1987.js')
         require.resolve('../../../.next/server/chunks/274.js')
         require.resolve('../../../.next/server/chunks/4271.js')
         require.resolve('../../../.next/server/chunks/5237.js')
         require.resolve('../../../.next/server/chunks/6577.js')
->>>>>>> 383fb95f
         require.resolve('../../../.next/server/chunks/9097.js')
         require.resolve('../../../.next/server/chunks/header.js')
         require.resolve('../../../.next/server/webpack-api-runtime.js')
@@ -76,29 +67,16 @@
 }"
 `;
 
-<<<<<<< HEAD
-exports[`onBuild() generates a file referencing all page sources 2`] = `
-=======
 exports[`onBuild() generates a file referencing all API route sources 2`] = `
->>>>>>> 383fb95f
 "// This file is purely to allow nft to know about these pages.
 exports.resolvePages = () => {
     try {
         require.resolve('../../../.next/package.json')
-<<<<<<< HEAD
-        require.resolve('../../../.next/server/chunks/162.js')
-        require.resolve('../../../.next/server/chunks/274.js')
-        require.resolve('../../../.next/server/chunks/5237.js')
-        require.resolve('../../../.next/server/chunks/6577.js')
-        require.resolve('../../../.next/server/chunks/747.js')
-        require.resolve('../../../.next/server/chunks/8753.js')
-=======
         require.resolve('../../../.next/server/chunks/1987.js')
         require.resolve('../../../.next/server/chunks/274.js')
         require.resolve('../../../.next/server/chunks/4271.js')
         require.resolve('../../../.next/server/chunks/5237.js')
         require.resolve('../../../.next/server/chunks/6577.js')
->>>>>>> 383fb95f
         require.resolve('../../../.next/server/chunks/9097.js')
         require.resolve('../../../.next/server/chunks/header.js')
         require.resolve('../../../.next/server/webpack-api-runtime.js')
@@ -190,20 +168,11 @@
 exports.resolvePages = () => {
     try {
         require.resolve('../../../web/.next/package.json')
-<<<<<<< HEAD
-        require.resolve('../../../web/.next/server/chunks/162.js')
-        require.resolve('../../../web/.next/server/chunks/274.js')
-        require.resolve('../../../web/.next/server/chunks/5237.js')
-        require.resolve('../../../web/.next/server/chunks/6577.js')
-        require.resolve('../../../web/.next/server/chunks/747.js')
-        require.resolve('../../../web/.next/server/chunks/8753.js')
-=======
         require.resolve('../../../web/.next/server/chunks/1987.js')
         require.resolve('../../../web/.next/server/chunks/274.js')
         require.resolve('../../../web/.next/server/chunks/4271.js')
         require.resolve('../../../web/.next/server/chunks/5237.js')
         require.resolve('../../../web/.next/server/chunks/6577.js')
->>>>>>> 383fb95f
         require.resolve('../../../web/.next/server/chunks/9097.js')
         require.resolve('../../../web/.next/server/chunks/header.js')
         require.resolve('../../../web/.next/server/webpack-api-runtime.js')
@@ -266,20 +235,11 @@
 exports.resolvePages = () => {
     try {
         require.resolve('../../../web/.next/package.json')
-<<<<<<< HEAD
-        require.resolve('../../../web/.next/server/chunks/162.js')
-        require.resolve('../../../web/.next/server/chunks/274.js')
-        require.resolve('../../../web/.next/server/chunks/5237.js')
-        require.resolve('../../../web/.next/server/chunks/6577.js')
-        require.resolve('../../../web/.next/server/chunks/747.js')
-        require.resolve('../../../web/.next/server/chunks/8753.js')
-=======
         require.resolve('../../../web/.next/server/chunks/1987.js')
         require.resolve('../../../web/.next/server/chunks/274.js')
         require.resolve('../../../web/.next/server/chunks/4271.js')
         require.resolve('../../../web/.next/server/chunks/5237.js')
         require.resolve('../../../web/.next/server/chunks/6577.js')
->>>>>>> 383fb95f
         require.resolve('../../../web/.next/server/chunks/9097.js')
         require.resolve('../../../web/.next/server/chunks/header.js')
         require.resolve('../../../web/.next/server/webpack-api-runtime.js')
