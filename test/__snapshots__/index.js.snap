--- conflicted
+++ resolved
@@ -1,12 +1,7 @@
 // Jest Snapshot v1, https://goo.gl/fbAQLP
 
-<<<<<<< HEAD
-exports[`onBuild() generates a file referencing all page sources 1`] = `
-"// This file is purely to allow nft to know about these pages.
-=======
 exports[`onBuild() generates a file referencing all API route sources 1`] = `
 "// This file is purely to allow nft to know about these pages. It should be temporary.
->>>>>>> 8175c153
 exports.resolvePages = () => {
     try {
         require.resolve('../../../.next/package.json')
@@ -73,13 +68,8 @@
 }"
 `;
 
-<<<<<<< HEAD
 exports[`onBuild() generates a file referencing all page sources 2`] = `
 "// This file is purely to allow nft to know about these pages.
-=======
-exports[`onBuild() generates a file referencing all API route sources 2`] = `
-"// This file is purely to allow nft to know about these pages. It should be temporary.
->>>>>>> 8175c153
 exports.resolvePages = () => {
     try {
         require.resolve('../../../.next/package.json')
